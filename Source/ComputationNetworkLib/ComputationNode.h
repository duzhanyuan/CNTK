--- conflicted
+++ resolved
@@ -1132,7 +1132,7 @@
         // We only get here if the tensor indeed describes an 1D or 2D object. In that case, just verify the dimensions.
         try
         {
-            data.VerifySize(numRows, numCols);
+        data.VerifySize(numRows, numCols);
         }
         catch (const std::exception& e)
         {
@@ -1249,8 +1249,8 @@
         DetermineDataSize(rows, cols);
         try
         {
-            m.VerifySize(rows, cols);
-        }
+        m.VerifySize(rows, cols);
+    }
         catch (const std::exception& e)
         {
             Rethrow(e);
@@ -1404,15 +1404,10 @@
     // request matrices needed to do node function value evaluation
     virtual void RequestMatricesBeforeForwardProp(MatrixPool& matrixPool) override
     {
-<<<<<<< HEAD
-        // TODO: Non-shareable nodes should not get their matrices from the pool ever.
+        if (IsValueSharable())
         RequestMatrixFromPool(m_value, matrixPool);
-=======
-        if (IsValueSharable())
-            RequestMatrixFromPool(m_value, matrixPool);
         else
             CreateMatrixIfNull(m_value);
->>>>>>> 4829bc48
     }
 
     // release temp matrices that are only used by forward computation
