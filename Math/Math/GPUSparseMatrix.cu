--- conflicted
+++ resolved
@@ -1,5079 +1,2538 @@
-<<<<<<< HEAD
-//
-// <copyright file="GPUSparseMatrix.cu" company="Microsoft">
-//     Copyright (c) Microsoft Corporation.  All rights reserved.
-// </copyright>
-//
-
-#include "BestGpu.h"
-
-#ifndef CPUONLY
-
-#include "GPUSparseMatrix.h"
-#include "GPUMatrix.h"
-#include <cuda_runtime.h>
-#include <cusparse_v2.h>
-#include "cublas_v2.h"
-#include "GPUMatrixCUDAKernels.cu"
-#include <functional>
-#include "CommonMatrix.h"
-#include <iostream> // for cout
-#include <assert.h>
-
-#pragma warning (disable: 4267) // conversion from 'size_t' to 'unsigned int'; happens in CUDA <<<a,b>>> syntax if a and b are size_t
-#pragma warning (disable: 4127) // conditional expression is constant; "if (sizeof(ElemType)==sizeof(float))" triggers this
-
-#ifdef    _WIN32
-// thread local storage to access the current stream, initalize to default stream
-extern __declspec (thread)
-#else
-static
-#endif
-cudaStream_t t_stream;
-
-
-void CUDACALL(cudaError_t x) 
-{
-    if(x!=cudaSuccess) 
-    { 
-        const char* errmsg = cudaGetErrorString(x);
-        std::cerr<< "!!!!!!!!CUDA EXCEPTION: " << errmsg << std::endl;
-
-        throw std::runtime_error(errmsg);
-    }    
-}
-
-void CUSPARSECALL(cusparseStatus_t x) 
-{
-    if(x!= CUSPARSE_STATUS_SUCCESS) 
-    {         
-        std::cerr << "!!!!!!!!CUSPARSE EXCEPTION: " << std::endl;
-        throw std::runtime_error("CUSPARSE EXCEPTION");
-    }    
-}
-
-void CUBLASCALL(cublasStatus_t x)
-{
-    if (x != CUBLAS_STATUS_SUCCESS)
-    {
-        std::cerr << "!!!!!!!!CUBLAS EXCEPTION: " << std::endl;
-        throw std::runtime_error("CUBLAS fail");
-    }
-}
-
-namespace Microsoft { namespace MSR { namespace CNTK {
-
-#pragma region Constructors and Destructor
-
-#ifdef NO_SYNC
-    template<class ElemType> bool GPUSparseMatrix<ElemType>::do_sync = false;
-#else
-    template<class ElemType> bool GPUSparseMatrix<ElemType>::do_sync = true;
-#endif
-
-    template<class ElemType>
-    void GPUSparseMatrix<ElemType>::ZeroInit(const MatrixFormat matrixFormat, const DEVICEID_TYPE computeDevice)
-    {
-        if (matrixFormat != MatrixFormat::matrixFormatSparseCSC && matrixFormat != MatrixFormat::matrixFormatSparseCSR &&
-            matrixFormat != MatrixFormat::matrixFormatSparseBlockCol && matrixFormat != MatrixFormat::matrixFormatSparseBlockRow)
-        {
-            throw std::logic_error("GPUSparseMatrix:  unsupported sparse matrix format");
-        }
-
-        m_computeDevice = (computeDevice == AUTOPLACEMATRIX) ? GPUMatrix<ElemType>::GetBestGPUDeviceId() : computeDevice; //current GPU device Id
-        m_numRows=0;  
-        m_numCols=0;
-        m_elemSizeAllocated = m_nz = 0; //Number of non-zero elements
-        m_totalBufferSizeAllocated = 0;
-        m_format = matrixFormat;
-        m_externalBuffer = false;
-        m_pArray=nullptr; 
-        m_matrixName=nullptr;
-
-        m_blockSize = 0;
-
-        m_rowToId = nullptr;
-
-        m_tempHostBuffer = nullptr;
-        m_tempHostBufferSize = 0;
-    }
-
-    template<class ElemType>    
-    GPUSparseMatrix<ElemType>::GPUSparseMatrix(const size_t numRows, const size_t numCols, const size_t numNZ, const MatrixFormat matrixFormat /*= MatrixFormat::matrixFormatSparseCSR*/, const DEVICEID_TYPE computeDevice /*= AUTOPLACEMATRIX*/)
-    {
-        ZeroInit(matrixFormat, computeDevice);
-        Resize(numRows, numCols, numNZ, true, false);
-    }
-
-    template<class ElemType>
-    GPUSparseMatrix<ElemType>::GPUSparseMatrix(const MatrixFormat matrixFormat /*= MatrixFormat::matrixFormatSparseCSR*/,
-        const DEVICEID_TYPE computeDevice /*= AUTOPLACEMATRIX*/)
-    {
-        ZeroInit(matrixFormat, computeDevice);
-    }
-
-    template<class ElemType>
-    GPUSparseMatrix<ElemType>::GPUSparseMatrix(const GPUMatrix<ElemType>& deepCopy, const MatrixFormat matrixFormat /*= MatrixFormat::matrixFormatSparseCSR*/)
-    {
-        ZeroInit(matrixFormat, deepCopy.GetComputeDeviceId());
-        if (!deepCopy.IsEmpty()) 
-            SetValue(deepCopy, matrixFormat);
-    }
-
-    template<class ElemType>
-    GPUSparseMatrix<ElemType>::GPUSparseMatrix(const GPUSparseMatrix<ElemType>& deepCopy)
-    {
-
-        ZeroInit(deepCopy.GetFormat(), deepCopy.GetComputeDeviceId());
-        DeepCopy(deepCopy);
-    }
-
-    // PrepareDevice - Setup the correct cuda context for an operation
-    // deviceId - the device on which the operation will take place
-    //            defaults to -1, which means use matrices current device
-    template<class ElemType>
-    DEVICEID_TYPE GPUSparseMatrix<ElemType>::PrepareDevice(DEVICEID_TYPE deviceId /*=-1*/) const
-    {
-        // if default value use current compute device
-        DEVICEID_TYPE newId = deviceId >= 0 ? deviceId : m_computeDevice;
-
-        Microsoft::MSR::CNTK::PrepareDevice(newId);
-        return newId;
-    }
-
-    template<class ElemType>
-    void GPUSparseMatrix<ElemType>::DeepCopy(const GPUSparseMatrix<ElemType>& deepCopy)
-    {
-        ChangeDeviceTo(deepCopy.m_computeDevice);
-        deepCopy.PrepareDevice();
-
-        Resize(deepCopy.m_numRows, deepCopy.m_numCols, deepCopy.m_nz, deepCopy.m_format, true, false);
-        m_nz = deepCopy.m_nz;
-        CUDACALL(cudaMemcpy(NzValues(), deepCopy.NzValues(), NzSize(), cudaMemcpyDeviceToDevice));
-        CUDACALL(cudaMemcpy(MajorIndexLocation(), deepCopy.MajorIndexLocation(), MajorIndexSize(), cudaMemcpyDeviceToDevice));
-        CUDACALL(cudaMemcpy(SecondaryIndexLocation(), deepCopy.SecondaryIndexLocation(), SecondaryIndexSize(), cudaMemcpyDeviceToDevice));
-
-        m_externalBuffer = false;
-        SetMatrixName(deepCopy.m_matrixName);
-
-        //TODO: to copy other varibles used only for class based LM
-    }
-
-    template<class ElemType>
-    void GPUSparseMatrix<ElemType>::SetValue(const GPUSparseMatrix<ElemType>& deepCopy)
-    {
-        DeepCopy(deepCopy);
-    }
-
-    template<class ElemType>
-    void GPUSparseMatrix<ElemType>::SetValue(const CPUSparseMatrix<ElemType>& deepCopy)
-    {
-        SetFormat(deepCopy.GetFormat());
-        if (deepCopy.IsEmpty())
-        {
-            Reset();
-            return;
-        }
-
-        if (deepCopy.GetFormat() == matrixFormatSparseCSR)
-        {
-            SetMatrixFromCSRFormat(deepCopy.RowLocation(), deepCopy.ColLocation(), deepCopy.NzValues(), deepCopy.NzCount(), deepCopy.GetNumRows(), deepCopy.GetNumCols());
-
-        }
-        else if (deepCopy.GetFormat() == matrixFormatSparseCSC)
-        {
-            SetMatrixFromCSCFormat(deepCopy.ColLocation(), deepCopy.RowLocation(), deepCopy.NzValues(), deepCopy.NzCount(), deepCopy.GetNumRows(), deepCopy.GetNumCols());
-        }
-        else
-            NOT_IMPLEMENTED;
-    }
-
-    template<class ElemType>
-    void GPUSparseMatrix<ElemType>::CopyToCPUSparseMatrix(CPUSparseMatrix<ElemType> &cpuSparseMatrix) const
-    {
-        cpuSparseMatrix.SetFormat(GetFormat());
-        if (IsEmpty())
-        {
-            cpuSparseMatrix.Reset();
-            return;
-        }
-
-        if (this->GetFormat() == matrixFormatSparseCSR)
-        {
-            //we need to do conversion because CPUSparseMatrix uses size_t for indexes while GPUSparseMatrix uses int
-            cpuSparseMatrix.Resize(GetNumRows(), GetNumCols(), GetNumNZElements(), true, false);
-            cpuSparseMatrix.SetNzCount(GetNumNZElements());
-
-            PrepareDevice();
-
-            if (sizeof(GPUSPARSE_INDEX_TYPE) == sizeof(CPUSPARSE_INDEX_TYPE))
-            {
-                CUDACALL(cudaMemcpy(cpuSparseMatrix.RowLocation(), RowLocation(), RowSize(), cudaMemcpyDeviceToHost));
-                CUDACALL(cudaMemcpy(cpuSparseMatrix.ColLocation(), ColLocation(), ColSize(), cudaMemcpyDeviceToHost));
-            }
-            else
-            {
-                GPUSPARSE_INDEX_TYPE *h_CSRRow = (GPUSPARSE_INDEX_TYPE *)ReserveTempHostBuffer(RowSize());
-                CUDACALL(cudaMemcpy(h_CSRRow, RowLocation(), RowSize(), cudaMemcpyDeviceToHost));
-                CopyBuffer(cpuSparseMatrix.RowLocation(), h_CSRRow, SecondaryIndexCount());
-
-                GPUSPARSE_INDEX_TYPE *h_Col = (GPUSPARSE_INDEX_TYPE *)ReserveTempHostBuffer(ColSize());
-                CUDACALL(cudaMemcpy(h_Col, ColLocation(), ColSize(), cudaMemcpyDeviceToHost));
-                CopyBuffer(cpuSparseMatrix.ColLocation(), h_Col, MajorIndexCount());
-            }
-
-            CUDACALL(cudaMemcpy(cpuSparseMatrix.NzValues(), NzValues(), NzSize(), cudaMemcpyDeviceToHost));
-
-        }
-        else if (this->GetFormat() == matrixFormatSparseCSC)
-        {
-            //we need to do conversion because CPUSparseMatrix uses size_t for indexes while GPUSparseMatrix uses int
-            cpuSparseMatrix.Resize(GetNumRows(), GetNumCols(), GetNumNZElements(), true, false);
-            cpuSparseMatrix.SetNzCount(GetNumNZElements());
-
-            PrepareDevice();
-            if (sizeof(GPUSPARSE_INDEX_TYPE) == sizeof(CPUSPARSE_INDEX_TYPE))
-            {
-                CUDACALL(cudaMemcpy(cpuSparseMatrix.RowLocation(), RowLocation(), RowSize(), cudaMemcpyDeviceToHost));
-                CUDACALL(cudaMemcpy(cpuSparseMatrix.ColLocation(), ColLocation(), ColSize(), cudaMemcpyDeviceToHost));
-            }
-            else
-            {
-                GPUSPARSE_INDEX_TYPE *h_CSCCol = (GPUSPARSE_INDEX_TYPE *)ReserveTempHostBuffer(ColSize());
-                CUDACALL(cudaMemcpy(h_CSCCol, ColLocation(), ColSize(), cudaMemcpyDeviceToHost));
-                CopyBuffer(cpuSparseMatrix.ColLocation(), h_CSCCol, SecondaryIndexCount());
-
-                GPUSPARSE_INDEX_TYPE *h_Row = (GPUSPARSE_INDEX_TYPE *)ReserveTempHostBuffer(RowSize());
-                CUDACALL(cudaMemcpy(h_Row, RowLocation(), RowSize(), cudaMemcpyDeviceToHost));
-                CopyBuffer(cpuSparseMatrix.RowLocation(), h_Row, MajorIndexCount());
-            }
-
-            CUDACALL(cudaMemcpy(cpuSparseMatrix.NzValues(), NzValues(), NzSize(), cudaMemcpyDeviceToHost));
-        }
-        else
-            NOT_IMPLEMENTED;
-    }   
-
-
-    template<class ElemType>
-    void GPUSparseMatrix<ElemType>::CopyToDenseMatrix(GPUMatrix<ElemType> & denseMatrix) const
-    {
-        if (IsEmpty())
-        {
-            denseMatrix.Resize(0, 0);
-            return;
-        }
-
-        PrepareDevice();
-        cusparseHandle_t cusparseHandle = 0;
-        CUSPARSECALL(cusparseCreate(&cusparseHandle));
-        cusparseMatDescr_t descr = 0;
-        CUSPARSECALL(cusparseCreateMatDescr(&descr));
-        cusparseSetMatType(descr, CUSPARSE_MATRIX_TYPE_GENERAL);
-        cusparseSetMatIndexBase(descr, CUSPARSE_INDEX_BASE_ZERO);
-
-        denseMatrix.Resize(m_numRows, m_numCols);
-
-        cudaEvent_t done = nullptr;
-        if (do_sync)    CUDACALL(cudaEventCreate(&done));
-        CUSPARSECALL(cusparseSetStream(cusparseHandle, t_stream));
-        if (m_format == MatrixFormat::matrixFormatSparseCSR)
-        {
-            if (sizeof(ElemType) == sizeof(float))
-            {
-                CUSPARSECALL(cusparseScsr2dense(cusparseHandle, int(m_numRows), int(m_numCols), descr, (float*)NzValues(), RowLocation(), ColLocation(), (float*)denseMatrix.BufferPointer(), int(m_numRows)));
-            }
-            else
-            {
-                CUSPARSECALL(cusparseDcsr2dense(cusparseHandle, int(m_numRows), int(m_numCols), descr, (double*)NzValues(), RowLocation(), ColLocation(), (double*)denseMatrix.BufferPointer(), int(m_numRows)));
-            }
-        }
-        else if (m_format == MatrixFormat::matrixFormatSparseCSC)
-        {
-            if (sizeof(ElemType) == sizeof(float))
-            {
-                CUSPARSECALL(cusparseScsc2dense(cusparseHandle, int(m_numRows), int(m_numCols), descr, (float*)NzValues(), RowLocation(), ColLocation(), (float*)denseMatrix.BufferPointer(), int(m_numRows)));
-            }
-            else
-            {
-                CUSPARSECALL(cusparseDcsc2dense(cusparseHandle, int(m_numRows), int(m_numCols), descr, (double*)NzValues(), RowLocation(), ColLocation(), (double*)denseMatrix.BufferPointer(), int(m_numRows)));
-            }
-        }
-        else
-        {
-            NOT_IMPLEMENTED;
-        }
-
-        if (do_sync)    CUDACALL(cudaEventRecord(done));
-        if (do_sync)    CUDACALL(cudaEventSynchronize(done));
-        if (do_sync)    CUDACALL(cudaEventDestroy(done));
-        CUSPARSECALL(cusparseDestroy(cusparseHandle));
-
-        denseMatrix.SetMatrixName(m_matrixName);
-    }
-
-    template<class ElemType>
-    void GPUSparseMatrix<ElemType>::ConvertToSparseFormat(MatrixFormat newFormat, GPUSparseMatrix<ElemType>& outMatrix) const
-    {
-        if (IsEmpty())
-        {
-            outMatrix.ZeroInit(newFormat, GetComputeDeviceId());
-            return;
-        }
-
-        MatrixFormat oldFormat = GetFormat();
-        if (oldFormat == newFormat)
-        {
-            outMatrix.SetValue(*this);
-            return;
-        }
-
-        PrepareDevice();
-        cusparseHandle_t cusparseHandle = 0;
-        CUSPARSECALL(cusparseCreate(&cusparseHandle));
-
-        cudaEvent_t done = nullptr;
-        if (do_sync)    CUDACALL(cudaEventCreate(&done));
-        CUSPARSECALL(cusparseSetStream(cusparseHandle, t_stream));
-
-        outMatrix.ChangeDeviceTo(GetComputeDeviceId());
-        outMatrix.Resize(m_numRows, m_numCols, m_nz,newFormat, true, false);
-        outMatrix.SetNzCount(m_nz);
-
-        if (oldFormat == matrixFormatSparseCSR && newFormat == matrixFormatSparseCSC)
-        {
-            if (sizeof(ElemType) == sizeof(float))
-            {
-                CUSPARSECALL(cusparseScsr2csc(cusparseHandle, int(m_numRows), int(m_numCols), int(m_nz),
-                    (float*)NzValues(), RowLocation(), ColLocation(), (float*)outMatrix.NzValues(),
-                    outMatrix.RowLocation(), outMatrix.ColLocation(), CUSPARSE_ACTION_NUMERIC, CUSPARSE_INDEX_BASE_ZERO));
-            }
-            else
-            {
-                CUSPARSECALL(cusparseDcsr2csc(cusparseHandle, int(m_numRows), int(m_numCols), int(m_nz),
-                    (double*)NzValues(), RowLocation(), ColLocation(), (double*)outMatrix.NzValues(),
-                    outMatrix.RowLocation(), outMatrix.ColLocation(), CUSPARSE_ACTION_NUMERIC, CUSPARSE_INDEX_BASE_ZERO));
-            }
-        }
-        else
-        {
-            NOT_IMPLEMENTED;
-        }
-
-        if (do_sync)    CUDACALL(cudaEventRecord(done));
-        if (do_sync)    CUDACALL(cudaEventSynchronize(done));
-        if (do_sync)    CUDACALL(cudaEventDestroy(done));
-        CUSPARSECALL(cusparseDestroy(cusparseHandle));
-    }
-
-    template<class ElemType>
-    void GPUSparseMatrix<ElemType>::ConvertToSparseFormat(MatrixFormat newFormat)
-    {
-        if (IsEmpty())
-        {
-            SetFormat(newFormat);
-            return;
-        }
-
-        MatrixFormat oldFormat = GetFormat();
-        if (oldFormat == newFormat)
-            return;
-
-        GPUSparseMatrix<ElemType> tempMatrix(newFormat, GetComputeDeviceId());
-        ConvertToSparseFormat(newFormat, tempMatrix);
-
-        *this = std::move(tempMatrix);
-    }
-
-    template<class ElemType>
-    GPUMatrix<ElemType> GPUSparseMatrix<ElemType>::CopyToDenseMatrix() const
-    {
-        GPUMatrix<ElemType> res(GetComputeDeviceId());
-        if (!IsEmpty())
-            CopyToDenseMatrix(res);
-        return res;
-    }
-
-    template<class ElemType>
-    void GPUSparseMatrix<ElemType>::ChangeDeviceTo(DEVICEID_TYPE to_id)
-    {
-        if (!OwnBuffer())
-            throw std::logic_error("Cannot change device on Managed external matrix");
-        if (to_id == CPUDEVICE)
-            throw std::logic_error("to_id must be valid GPU");
-        if (m_computeDevice == to_id)
-            return;
-
-        if (m_totalBufferSizeAllocated == 0)  //nothing to move
-        {
-            assert(m_pArray == nullptr);
-        }
-        else
-        {
-            PrepareDevice(to_id);
-            ElemType* d_dst = NULL;
-            CUDACALL(cudaMalloc((void**)&d_dst, m_totalBufferSizeAllocated));
-
-            // first try peer access
-            int canAccessPeer = false;
-            CUDACALL(cudaDeviceCanAccessPeer(&canAccessPeer, to_id, m_computeDevice));
-            if (canAccessPeer)
-            {
-                CUDACALL(cudaDeviceEnablePeerAccess(m_computeDevice, 0));
-                CUDACALL(cudaMemcpyPeer(d_dst, to_id, m_pArray, m_computeDevice, m_totalBufferSizeAllocated));
-            }
-            else
-            {
-                // peer access didn't work, just copy normal
-                // make this more efficient by keeping some buffers available for each copy
-                ElemType* h_dst = NULL;
-                PrepareDevice();
-                CUDACALL(cudaMallocHost((void**)&h_dst, m_totalBufferSizeAllocated));
-                CUDACALL(cudaMemcpy(h_dst, m_pArray, m_totalBufferSizeAllocated, cudaMemcpyDeviceToHost));
-                PrepareDevice((DEVICEID_TYPE)to_id);
-                CUDACALL(cudaMemcpy(d_dst, h_dst, m_totalBufferSizeAllocated, cudaMemcpyHostToDevice));
-                CUDACALL(cudaFreeHost(h_dst));
-            }
-
-            PrepareDevice();
-            CUDACALL(cudaFree(m_pArray));
-            m_pArray = d_dst;
-        }
-
-        SetComputeDeviceId(PrepareDevice(to_id));
-    }
-
-    template<class ElemType>
-    void GPUSparseMatrix<ElemType>::SetValue(const GPUMatrix<ElemType>& denseMatrix)
-    {
-        SetValue(denseMatrix, GetFormat());
-    }
-
-    template<class ElemType>
-    void GPUSparseMatrix<ElemType>::SetValue(const GPUMatrix<ElemType>& denseMatrix, const MatrixFormat matrixFormat)
-    {
-        if (matrixFormat != matrixFormatSparseCSR && matrixFormat != matrixFormatSparseCSC)
-        {
-            NOT_IMPLEMENTED;
-        }
-
-        PrepareDevice();
-        cusparseHandle_t cusparseHandle = 0;
-        CUSPARSECALL(cusparseCreate(&cusparseHandle));
-        cusparseMatDescr_t descr = 0;
-        CUSPARSECALL(cusparseCreateMatDescr(&descr));
-        cusparseSetMatType(descr,CUSPARSE_MATRIX_TYPE_GENERAL);
-        cusparseSetMatIndexBase(descr,CUSPARSE_INDEX_BASE_ZERO);
-
-        int numRows = (int)denseMatrix.GetNumRows(); //m
-        int numCols = (int)denseMatrix.GetNumCols(); //n
-
-        int *nnzPerRowOrCol = nullptr;
-        CUDACALL(cudaMalloc((void**)&nnzPerRowOrCol, sizeof(GPUSPARSE_INDEX_TYPE)*((matrixFormat&matrixFormatRowMajor) ? numRows : numCols)));
-
-        int nnzTotalDevHostPtr = -1;
-
-        cudaEvent_t done = nullptr;
-        if (do_sync)    CUDACALL(cudaEventCreate(&done));
-
-        if (sizeof(ElemType)==sizeof(float))
-        {
-            CUSPARSECALL(cusparseSnnz(cusparseHandle, (matrixFormat&matrixFormatRowMajor) ? CUSPARSE_DIRECTION_ROW : CUSPARSE_DIRECTION_COLUMN, (int)numRows, (int)numCols, descr,
-                reinterpret_cast<float*>(denseMatrix.BufferPointer()), (int)numRows, nnzPerRowOrCol, &nnzTotalDevHostPtr));
-        }
-        else
-        {
-            CUSPARSECALL(cusparseDnnz(cusparseHandle, (matrixFormat&matrixFormatRowMajor) ? CUSPARSE_DIRECTION_ROW : CUSPARSE_DIRECTION_COLUMN, (int)numRows, (int)numCols, descr,
-                reinterpret_cast<double*>(denseMatrix.BufferPointer()), (int)numRows, nnzPerRowOrCol, &nnzTotalDevHostPtr));
-        }
-        if (do_sync)    CUDACALL(cudaEventRecord(done));
-        if (do_sync)    CUDACALL(cudaEventSynchronize(done));
-        if (do_sync)    CUDACALL(cudaEventDestroy(done));
-
-        Resize(numRows, numCols, nnzTotalDevHostPtr, matrixFormat, true, false);
-        SetNzCount(nnzTotalDevHostPtr);
-
-        if (do_sync)    CUDACALL(cudaEventCreate(&done));
-        
-        if (m_format == MatrixFormat::matrixFormatSparseCSR)
-        {
-            if (sizeof(ElemType) == sizeof(float))
-            {
-                CUSPARSECALL(cusparseSdense2csr(cusparseHandle, (int)m_numRows, (int)m_numCols, descr, reinterpret_cast<float*>(denseMatrix.BufferPointer()),
-                    (int)m_numRows, nnzPerRowOrCol, reinterpret_cast<float*>(NzValues()), RowLocation(), ColLocation()));
-            }
-            else
-            {
-                CUSPARSECALL(cusparseDdense2csr(cusparseHandle, (int)m_numRows, (int)m_numCols, descr, reinterpret_cast<double*>(denseMatrix.BufferPointer()),
-                    (int)m_numRows, nnzPerRowOrCol, reinterpret_cast<double*>(NzValues()), RowLocation(), ColLocation()));
-            }
-        }
-        else if (m_format == MatrixFormat::matrixFormatSparseCSC)
-        {
-            if (sizeof(ElemType) == sizeof(float))
-            {
-                CUSPARSECALL(cusparseSdense2csc(cusparseHandle, (int)m_numRows, (int)m_numCols, descr, reinterpret_cast<float*>(denseMatrix.BufferPointer()),
-                    (int)m_numRows, nnzPerRowOrCol, reinterpret_cast<float*>(NzValues()), RowLocation(), ColLocation()));
-            }
-            else
-            {
-                CUSPARSECALL(cusparseDdense2csc(cusparseHandle, (int)m_numRows, (int)m_numCols, descr, reinterpret_cast<double*>(denseMatrix.BufferPointer()),
-                    (int)m_numRows, nnzPerRowOrCol, reinterpret_cast<double*>(NzValues()), RowLocation(), ColLocation()));
-            }
-        }
-        if (do_sync)    CUDACALL(cudaEventRecord(done));
-        if (do_sync)    CUDACALL(cudaEventSynchronize(done));
-        if (do_sync)    CUDACALL(cudaEventDestroy(done));
-        SetMatrixName(denseMatrix.GetMatrixName());
-    }
-
-    template<class ElemType>
-    GPUSparseMatrix<ElemType>& GPUSparseMatrix<ElemType>::operator=(const GPUSparseMatrix<ElemType>& deepCopy)
-    {
-        if (this != &deepCopy)
-        {
-            SetValue(deepCopy);
-        }
-        return *this;       
-    }
-
-    template<class ElemType>
-    GPUSparseMatrix<ElemType>::GPUSparseMatrix(GPUSparseMatrix<ElemType>&& moveFrom)
-    {
-        m_computeDevice=moveFrom.m_computeDevice;
-        m_numRows=moveFrom.m_numRows;  
-        m_numCols=moveFrom.m_numCols;
-        m_nz=moveFrom.m_nz; 
-        m_elemSizeAllocated = moveFrom.m_elemSizeAllocated;
-        m_totalBufferSizeAllocated = moveFrom.m_totalBufferSizeAllocated;
-        m_pArray = moveFrom.m_pArray;
-        m_format = moveFrom.m_format;
-        m_externalBuffer = moveFrom.m_externalBuffer;
-        m_matrixName=moveFrom.m_matrixName;
-
-        m_blockSize = moveFrom.m_blockSize;
-
-        m_rowToId = moveFrom.m_rowToId;
-
-        m_tempHostBuffer = moveFrom.m_tempHostBuffer;
-        m_tempHostBufferSize = moveFrom.m_tempHostBufferSize;
-
-        moveFrom.ZeroInit(moveFrom.m_format, moveFrom.m_computeDevice);  //so that memory in moveFrom is not freeed
-    }
-
-    template<class ElemType>
-    GPUSparseMatrix<ElemType>& GPUSparseMatrix<ElemType>::operator=(GPUSparseMatrix<ElemType>&& moveFrom)
-    {
-        Clear();
-        m_computeDevice=moveFrom.m_computeDevice;
-        m_numRows=moveFrom.m_numRows;
-        m_numCols=moveFrom.m_numCols;
-        m_nz=moveFrom.m_nz;
-        m_elemSizeAllocated = moveFrom.m_elemSizeAllocated;
-        m_totalBufferSizeAllocated = moveFrom.m_totalBufferSizeAllocated;
-        m_pArray = moveFrom.m_pArray;
-        m_format = moveFrom.m_format;
-        m_externalBuffer = moveFrom.m_externalBuffer;
-
-        m_matrixName=moveFrom.m_matrixName;
-
-        m_blockSize = moveFrom.m_blockSize;
-
-        m_rowToId = moveFrom.m_rowToId;
-
-        m_tempHostBuffer = moveFrom.m_tempHostBuffer;
-        m_tempHostBufferSize = moveFrom.m_tempHostBufferSize;
-
-        moveFrom.ZeroInit(moveFrom.m_format, moveFrom.m_computeDevice);
-
-        return *this;
-    }
-
-    template<class ElemType>
-    GPUSparseMatrix<ElemType>::~GPUSparseMatrix()
-    {
-        Clear();
-    }
-
-    template<class ElemType>
-    void GPUSparseMatrix<ElemType>::Clear()
-    {
-        if (m_matrixName!=nullptr) 
-        {
-            delete[] m_matrixName;
-            m_matrixName = NULL;
-        }
-
-        if(m_pArray != nullptr) 
-            CUDACALL(cudaFree(m_pArray));
-
-        if (m_rowToId != nullptr)
-            CUDACALL(cudaFree(m_rowToId));
-
-        if (m_tempHostBuffer != nullptr)
-            delete[] (byte*)m_tempHostBuffer;
-
-        ZeroInit(m_format, m_computeDevice);
-    }
-
-    //ResizeAsAndCopyIndexFrom - Resize this sparse matrix to have the same element structure as the passed matrix
-    // a - sparse matrix whose structure we want to clone
-    // remark: this was done for element wise operations where the structure will be identical after an operation
-    template<class ElemType>
-    void GPUSparseMatrix<ElemType>::ResizeAsAndCopyIndexFrom(const GPUSparseMatrix<ElemType>& a, const bool growOnly /*= true*/)
-    {
-        Resize(a.m_numRows, a.m_numCols, a.m_nz, a.m_format, growOnly, false);
-        SetNzCount(a.m_nz);
-
-        CUDACALL(cudaMemcpy(MajorIndexLocation(), a.MajorIndexLocation(), MajorIndexSize(), cudaMemcpyDeviceToDevice));
-        CUDACALL(cudaMemcpy(SecondaryIndexLocation(), a.SecondaryIndexLocation(), SecondaryIndexSize(), cudaMemcpyDeviceToDevice));
-    }
-
-    //-------------------------------------------------------------------------
-    // Start of new GPU Sparse Matrix code 
-    //-------------------------------------------------------------------------
-    template<class ElemType>
-    void GPUSparseMatrix<ElemType>::Resize(const size_t numRows, const size_t numCols, const size_t numNZElemToReserve, const bool growOnly, bool keepExistingValues)
-    {
-        Resize(numRows, numCols, numNZElemToReserve, GetFormat(), growOnly, keepExistingValues);
-    }
-
-    //WARNING: When memory is reallocated existing information will be lost, workaround is to allocte enough memory from start.
-    //TODO: add keepExistingValues (default to true) argument so that the existing values are kept even after reallocation 
-    template<class ElemType>
-    void GPUSparseMatrix<ElemType>::Resize(const size_t numRows, const size_t numCols, const size_t numNZElemToReserve, const MatrixFormat matrixFormat, const bool growOnly /*= true*/, bool keepExistingValues /*=true*/)
-    {               
-        if (matrixFormat != m_format || m_numRows != numRows || m_numCols != numCols)
-            keepExistingValues = false;  
-
-        size_t bufferSizeNeeded = BufferSizeNeeded(numRows, numCols, numNZElemToReserve, matrixFormat);
-        bool reallocate = (m_totalBufferSizeAllocated < bufferSizeNeeded || (!growOnly && m_totalBufferSizeAllocated > bufferSizeNeeded));
-
-        if (reallocate)
-        {
-            if (!OwnBuffer())
-                throw logic_error("Cannot Resize since the buffer is managed externally.");
-
-            PrepareDevice();
-
-            ElemType * pArray = nullptr;
-            CUDACALL(cudaMalloc((void **)&pArray, bufferSizeNeeded));
-
-            if (m_pArray != nullptr)
-            {
-                if (keepExistingValues)
-                {
-                    if (m_nz > numNZElemToReserve || m_totalBufferSizeAllocated > bufferSizeNeeded)
-                        LogicError("Resize: To keep values m_nz should <= numNZElemToReserve.");
-
-                    CUDACALL(cudaMemcpy(pArray, NzValues(), NzSize(), cudaMemcpyDeviceToDevice));
-
-                    GPUSPARSE_INDEX_TYPE* majorIndexInNewBuffer = (GPUSPARSE_INDEX_TYPE*)(pArray + numNZElemToReserve);
-
-                    CUDACALL(cudaMemcpy(majorIndexInNewBuffer, MajorIndexLocation(), MajorIndexSize(), cudaMemcpyDeviceToDevice));
-
-                    GPUSPARSE_INDEX_TYPE* secondaryIndexInNewBuffer = majorIndexInNewBuffer + MajorIndexCount(numRows, numCols, numNZElemToReserve, matrixFormat);
-                    CUDACALL(cudaMemcpy(secondaryIndexInNewBuffer, SecondaryIndexLocation(), SecondaryIndexSize(), cudaMemcpyDeviceToDevice));
-                }
-                else
-                    m_nz = 0;
-
-                CUDACALL(cudaFree(m_pArray));
-            }
-            m_pArray = pArray;
-
-            //following are generated dynamically and no need to save
-            if (m_rowToId != nullptr)
-                CUDACALL(cudaFree(m_rowToId));
-
-            CUDACALL(cudaMalloc((void **)&m_rowToId, sizeof(GPUSPARSE_INDEX_TYPE)*numNZElemToReserve));
-
-            m_totalBufferSizeAllocated = bufferSizeNeeded;
-            m_elemSizeAllocated = numNZElemToReserve;
-        }
-        else  //if requested size is smaller, keeping original values does not make sense
-        {
-            m_elemSizeAllocated = ElemCountFromBufferSize(numRows, numCols, matrixFormat, m_totalBufferSizeAllocated);
-        }
-
-        
-        m_numRows = numRows;
-        m_numCols = numCols;
-        m_format = matrixFormat;
-    }
-
-    //Reset matrix so it can be reused
-    template<class ElemType>
-    void GPUSparseMatrix<ElemType>::Reset()
-    {                
-        m_nz = 0;
-        m_blockSize = 0;
-    }
-    // copy features to GPU         
-    template<class ElemType>
-    void GPUSparseMatrix<ElemType>::SetMatrixFromCSRFormat(const GPUSPARSE_INDEX_TYPE *h_CSRRow, const GPUSPARSE_INDEX_TYPE *h_Col, const ElemType *h_Val,
-        const size_t nz, const size_t numRows, const size_t numCols, const bool IsOnDevice /*= false*/, const DEVICEID_TYPE devId /*= -1*/)
-    {
-        if (h_CSRRow == nullptr || h_Col == nullptr || h_Val == nullptr)
-            throw std::logic_error("SetMatrixFromCSRFormat: nullptr passed in.");
-
-        SetComputeDeviceId(PrepareDevice(devId));
-
-        m_format = matrixFormatSparseCSR;
-        Resize(numRows, numCols, nz, true, false);
-        SetNzCount(nz);
-
-        cudaMemcpyKind kind = IsOnDevice ? cudaMemcpyDeviceToDevice : cudaMemcpyHostToDevice;
-        CUDACALL(cudaMemcpy(NzValues(), h_Val, NzSize(), kind));
-
-        if (sizeof(CPUSPARSE_INDEX_TYPE) == sizeof(GPUSPARSE_INDEX_TYPE))
-        {
-            CUDACALL(cudaMemcpy(RowLocation(), h_CSRRow, RowSize(), kind));
-            CUDACALL(cudaMemcpy(ColLocation(), h_Col, ColSize(), kind));
-        }
-        else
-        {
-            GPUSPARSE_INDEX_TYPE* pCol = (GPUSPARSE_INDEX_TYPE *)ReserveTempHostBuffer(RowSize() + ColSize());
-            CopyBuffer(pCol, h_Col, MajorIndexCount());
-
-            GPUSPARSE_INDEX_TYPE* pRow = pCol + MajorIndexCount();
-            CopyBuffer(pRow, h_CSRRow, SecondaryIndexCount());
-
-            CUDACALL(cudaMemcpy(RowLocation(), pRow, RowSize(), kind));
-            CUDACALL(cudaMemcpy(ColLocation(), pCol, ColSize(), kind));
-        }
-    }
-
-    // this function will allocate memory while the caller needs to release it
-    template<class ElemType>
-    void GPUSparseMatrix<ElemType>::GetMatrixFromCSRFormat(CPUSPARSE_INDEX_TYPE*& h_CSRRow, CPUSPARSE_INDEX_TYPE*& h_Col, ElemType*& h_Val, size_t &nz, size_t &numRows, size_t &numCols) const
-    {
-        if (h_CSRRow != nullptr || h_Col != nullptr || h_Val != nullptr)
-            throw std::logic_error("GetMatrixFromCSRFormat: Passed pointers must be nullptr");
-
-        nz = GetNumNZElements();
-        numRows = GetNumRows();
-        numCols = GetNumCols();
-
-        if (IsEmpty() || nz == 0)
-            return;
-        else
-        {
-            h_Val = new ElemType[nz];
-            h_CSRRow = new CPUSPARSE_INDEX_TYPE[m_numRows + 1];
-            h_Col = new CPUSPARSE_INDEX_TYPE[nz];
-
-            PrepareDevice();
-            CUDACALL(cudaMemcpy(h_Val, NzValues(), NzSize(), cudaMemcpyDeviceToHost));
-
-            if (sizeof(CPUSPARSE_INDEX_TYPE) == sizeof(GPUSPARSE_INDEX_TYPE))
-            {
-                CUDACALL(cudaMemcpy(h_CSRRow, RowLocation(), RowSize(), cudaMemcpyDeviceToHost));
-                CUDACALL(cudaMemcpy(h_Col, ColLocation(), ColSize(), cudaMemcpyDeviceToHost));
-            }
-            else
-            {
-                GPUSPARSE_INDEX_TYPE* pCol = (GPUSPARSE_INDEX_TYPE *)ReserveTempHostBuffer(RowSize() + ColSize());
-                GPUSPARSE_INDEX_TYPE* pRow = pCol + MajorIndexCount();
-
-                CUDACALL(cudaMemcpy(pRow, RowLocation(), RowSize(), cudaMemcpyDeviceToHost));
-                CUDACALL(cudaMemcpy(pCol, ColLocation(), ColSize(), cudaMemcpyDeviceToHost));
-
-                CopyBuffer(h_Col, pCol, MajorIndexCount());
-                CopyBuffer(h_CSRRow, pRow, SecondaryIndexCount());
-            }
-        }
-    }
-
-    template<class ElemType>
-    void GPUSparseMatrix<ElemType>::SetMatrixFromCSCFormat(const CPUSPARSE_INDEX_TYPE *h_CSCCol, const CPUSPARSE_INDEX_TYPE *h_Row, const ElemType *h_Val,
-        const size_t nz, const size_t numRows, const size_t numCols, const bool IsOnDevice /*= false*/, const DEVICEID_TYPE devId /*= -1*/)
-    {
-        if (h_CSCCol == nullptr || h_Row == nullptr || h_Val == nullptr)
-            throw std::logic_error("SetMatrixFromCSCFormat: nullptr passed in.");
-
-        SetComputeDeviceId(PrepareDevice(devId));
-        m_format = matrixFormatSparseCSC;
-        Resize(numRows, numCols, nz, true, false);
-        SetNzCount(nz);
-
-        cudaMemcpyKind kind = IsOnDevice ? cudaMemcpyDeviceToDevice : cudaMemcpyHostToDevice;
-        CUDACALL(cudaMemcpy(NzValues(), h_Val, NzSize(), kind));
-
-        if (sizeof(CPUSPARSE_INDEX_TYPE) == sizeof(GPUSPARSE_INDEX_TYPE))
-        {
-            CUDACALL(cudaMemcpy(RowLocation(), h_Row, RowSize(), kind));
-            CUDACALL(cudaMemcpy(ColLocation(), h_CSCCol, ColSize(), kind));
-        }
-        else
-        {
-            GPUSPARSE_INDEX_TYPE* pCol = (GPUSPARSE_INDEX_TYPE *)ReserveTempHostBuffer(RowSize() + ColSize());
-            GPUSPARSE_INDEX_TYPE* pRow = pCol + SecondaryIndexCount();
-
-            CopyBuffer(pCol, h_CSCCol, SecondaryIndexCount());
-            CopyBuffer(pRow, h_Row, MajorIndexCount());
-
-            CUDACALL(cudaMemcpy(RowLocation(), pRow, RowSize(), kind));
-            CUDACALL(cudaMemcpy(ColLocation(), pCol, ColSize(), kind));
-        }
-    }
-
-    // this function will allocate memory while the caller needs to release it
-    template<class ElemType>
-    void GPUSparseMatrix<ElemType>::GetMatrixFromCSCFormat(GPUSPARSE_INDEX_TYPE*& h_CSCCol, GPUSPARSE_INDEX_TYPE*& h_Row, ElemType*& h_Val, size_t &nz, size_t &numRows, size_t &numCols) const
-    {
-        if (h_CSCCol != nullptr || h_Row != nullptr || h_Val != nullptr)
-            throw std::logic_error("GetMatrixFromCSCFormat: Passed pointers must be nullptr");
-
-        nz = GetNumNZElements();
-        numRows = GetNumRows();
-        numCols = GetNumCols();
-
-        if (IsEmpty())
-            return;
-        else
-        {
-            h_Val = new ElemType[nz];
-            h_CSCCol = new GPUSPARSE_INDEX_TYPE[m_numRows + 1];
-            h_Row = new GPUSPARSE_INDEX_TYPE[nz];
-
-            PrepareDevice();
-            CUDACALL(cudaMemcpy(h_Val, NzValues(), NzSize(), cudaMemcpyDeviceToHost));
-
-            if (sizeof(CPUSPARSE_INDEX_TYPE) == sizeof(GPUSPARSE_INDEX_TYPE))
-            {
-                CUDACALL(cudaMemcpy(h_Row, RowLocation(), RowSize(), cudaMemcpyDeviceToHost));
-                CUDACALL(cudaMemcpy(h_CSCCol, ColLocation(), ColSize(), cudaMemcpyDeviceToHost));
-            }
-            else
-            {
-                GPUSPARSE_INDEX_TYPE* pCol = (GPUSPARSE_INDEX_TYPE *)ReserveTempHostBuffer(RowSize() + ColSize());
-                GPUSPARSE_INDEX_TYPE* pRow = pCol + SecondaryIndexCount();
-
-                CUDACALL(cudaMemcpy(pRow, RowLocation(), RowSize(), cudaMemcpyDeviceToHost));
-                CUDACALL(cudaMemcpy(pCol, ColLocation(), ColSize(), cudaMemcpyDeviceToHost));
-
-                CopyBuffer(h_CSCCol, pCol, SecondaryIndexCount());
-                CopyBuffer(h_Row, pRow, MajorIndexCount());
-            }
-        }       
-    }
-
-#pragma endregion Constructors and Destructor
-
-#pragma region Static BLAS Functions
-    
-    // dense X sparse = dense
-    template<class ElemType>
-    void GPUSparseMatrix<ElemType>::MultiplyAndWeightedAdd(ElemType alpha, const GPUMatrix<ElemType>& lhs, const bool transposeA,
-        const GPUSparseMatrix<ElemType>& rhs, const bool transposeB, ElemType beta, GPUMatrix<ElemType>& c)
-    {
-        if (lhs.GetComputeDeviceId() != rhs.GetComputeDeviceId() || (lhs.GetComputeDeviceId() != c.GetComputeDeviceId()))
-            throw std::runtime_error("MultiplyAndWeightedAdd: All matrices must be on the same GPU");
-
-        if (lhs.IsEmpty() || rhs.IsEmpty())
-            throw std::logic_error("MultiplyAndWeightedAdd:  one of the input matrix is empty.");
-
-        int m = transposeA ? (int)lhs.GetNumCols() : (int)lhs.GetNumRows();
-        int k = transposeA ? (int)lhs.GetNumRows() : (int)lhs.GetNumCols();
-        int l = transposeB ? (int)rhs.GetNumCols() : (int)rhs.GetNumRows();
-        int n = transposeB ? (int)rhs.GetNumRows() : (int)rhs.GetNumCols();
-
-        assert(m > 0 && k > 0 && l > 0 && n > 0);  //converting from size_t to int may cause overflow
-        assert(k == l);
-        if (k != l)
-        {
-            throw std::invalid_argument("CPUSparseMatrix::MultiplyAndWeightedAdd: The inner dimensions of a and b must match.");
-        }
-
-        if (c.GetNumRows() != m || c.GetNumCols() != n)
-        {
-            c.Resize(m, n);
-        }
-
-        c.PrepareDevice();
-        if (rhs.m_format == MatrixFormat::matrixFormatSparseCSC)
-        {
-            if (!transposeA && !transposeB)
-            {
-                int blocksPerGrid = (int)ceil(1.0*m*n / threadsPerBlock);
-                cudaEvent_t done = nullptr;
-                if (do_sync)    CUDACALL(cudaEventCreate(&done));
-                _denseMultSparseCSCAndWeightedAddToDense<ElemType> <<< blocksPerGrid, threadsPerBlock >>> (
-                    m, //rowDense
-                    n,   //colSparse
-                    alpha,
-                    reinterpret_cast<const ElemType*>(lhs.BufferPointer()), //dense
-                    reinterpret_cast<const ElemType*>(rhs.NzValues()),  //sparse nz values
-                    rhs.RowLocation(),
-                    rhs.ColLocation(),
-                    beta,
-                    reinterpret_cast<ElemType*> (c.BufferPointer())  //dense target
-                    );
-
-                if (do_sync)    CUDACALL(cudaEventRecord(done));
-                if (do_sync)    CUDACALL(cudaEventSynchronize(done));
-                if (do_sync)    CUDACALL(cudaEventDestroy(done));
-            }
-            else if (!transposeA && transposeB)
-            {
-                if (beta != 1.0)
-                {
-                    RuntimeError("Only support c += alpha * a operation");
-                }
-                int blocksPerGrid = (int)ceil(1.0*m / threadsPerBlock);
-                cudaEvent_t done = nullptr;
-                if (do_sync)    CUDACALL(cudaEventCreate(&done));
-                for (int colInc = 0; colInc < l; colInc++)
-                {
-                    _denseMultSparseCSCTransposeAndAddToDense<ElemType> << < blocksPerGrid, threadsPerBlock >> > (
-                        m, //rowDense
-                        n,   //colSparse
-                        colInc,
-                        alpha,
-                        reinterpret_cast<const ElemType*>(lhs.BufferPointer()), //dense
-                        reinterpret_cast<const ElemType*>(rhs.NzValues()),  //sparse nz values
-                        rhs.RowLocation(),
-                        rhs.ColLocation(),
-                        reinterpret_cast<ElemType*> (c.BufferPointer())  //dense target
-                        );
-                }
-
-                if (do_sync)    CUDACALL(cudaEventRecord(done));
-                if (do_sync)    CUDACALL(cudaEventSynchronize(done));
-                if (do_sync)    CUDACALL(cudaEventDestroy(done));
-            }
-            else
-            {
-                NOT_IMPLEMENTED;
-            }
-        }
-        else if (rhs.m_format == matrixFormatSparseCSR)
-        {
-            GPUSparseMatrix<ElemType> tempMatrix(matrixFormatSparseCSC, rhs.GetComputeDeviceId());
-            rhs.ConvertToSparseFormat(matrixFormatSparseCSC, tempMatrix);
-            MultiplyAndWeightedAdd(alpha, lhs, transposeA, tempMatrix, transposeB, beta, c);
-        }
-        else
-        {
-            NOT_IMPLEMENTED;
-        }
-    }
-
-
-    // backward pass from hidden layer to feature weight
-    // dense X sparse = sparse 
-    template<class ElemType>
-    void GPUSparseMatrix<ElemType>::MultiplyAndAdd(ElemType alpha, const GPUMatrix<ElemType>& lhs, const bool transposeA, 
-        const GPUSparseMatrix<ElemType>& rhs, const bool transposeB, GPUSparseMatrix<ElemType>& c)
-    {
-        if (lhs.GetComputeDeviceId()!=rhs.GetComputeDeviceId())
-            throw std::runtime_error("GPUSparseMatrix::MultiplyAndAdd: All matrices must be on the same GPU");
-        
-        int m = transposeA? (int)lhs.GetNumCols(): (int)lhs.GetNumRows();
-        int k = transposeA? (int)lhs.GetNumRows(): (int)lhs.GetNumCols();
-        int l = transposeB? (int)rhs.GetNumCols(): (int)rhs.GetNumRows();
-        int n = transposeB? (int)rhs.GetNumRows(): (int)rhs.GetNumCols();
-
-        assert(m>0 && k>0 && l>0 && n>0); (void)m; (void)n;  //converting from size_t to int may cause overflow
-        assert (k == l);
-        if (k != l) 
-        {
-            throw std::invalid_argument("GPUSparseMatrix::MultiplyAndAdd: The inner dimensions of a and b must match.");
-        }
-                
-        if (!transposeA && !transposeB)
-        {
-            NOT_IMPLEMENTED;
-        }
-        else if (!transposeA && transposeB)
-        {   
-            if (rhs.GetFormat() != matrixFormatSparseCSC)
-                NOT_IMPLEMENTED;
-
-            c.SetFormat(matrixFormatSparseBlockCol);
-            
-            lhs.PrepareDevice();
-
-            int blocksPerGrid = 0;
-            cudaEvent_t done = nullptr;
-            if (do_sync)    CUDACALL(cudaEventCreate(&done));
-
-            //based on the size of m_nz in rhs and numCols in the resulted matrix we use different approaches
-            if (n * 10 < threadsPerBlock * rhs.m_nz)
-            {
-                c.Resize(m, n, 1, true, false); //reserve memory for BlockId2ColOrRow() and ColOrRow2BlockId()
-
-                size_t *blockSize;
-                CUDACALL(cudaMalloc((void **)&blockSize, sizeof(size_t)));
-                CUDACALL(cudaMemset(blockSize, 0, sizeof(size_t)));
-
-                CUDACALL(cudaMemset(c.BlockId2ColOrRow(), 0, sizeof(GPUSPARSE_INDEX_TYPE)*(n)));
-
-                blocksPerGrid = (int)ceil(((double)rhs.m_nz) / threadsPerBlock);
-                _findColsWithValues<ElemType> << <blocksPerGrid, threadsPerBlock, 0, t_stream >> >(
-                    rhs.RowLocation(), c.BlockId2ColOrRow(), rhs.m_nz);
-                if (do_sync)    CUDACALL(cudaEventRecord(done));
-                if (do_sync)    CUDACALL(cudaEventSynchronize(done));
-
-                blocksPerGrid = (int)ceil(((double)n) / threadsPerBlock);
-                _determineBlockIds<ElemType> << <blocksPerGrid, threadsPerBlock, 0, t_stream >> >(
-                    c.BlockId2ColOrRow(), c.ColOrRow2BlockId(), n, blockSize);
-
-                if (do_sync)    CUDACALL(cudaEventRecord(done));
-                if (do_sync)    CUDACALL(cudaEventSynchronize(done));
-
-                CUDACALL(cudaMemcpy(&c.m_blockSize, blockSize, sizeof(size_t), cudaMemcpyDeviceToHost));
-                CUDACALL(cudaFree(blockSize));
-
-                size_t nnz = m*c.m_blockSize;
-                c.Resize(m, n, nnz, true, true);  //we need to keep the col2blockid and blockid2col info when resizing.
-                c.m_nz = nnz;
-                CUDACALL(cudaMemset(c.NzValues(), 0, sizeof(ElemType)*(c.m_nz)));
-
-                LONG64 N = (LONG64)lhs.GetNumElements();  //here we process for each row in lhs and each column in rhs (==columns in lhs)
-                blocksPerGrid = (int)ceil(((double)N) / threadsPerBlock);
-                _denseMulSparseCSCTransposeToSparseBlockCol2<ElemType> << <blocksPerGrid, threadsPerBlock, 0, t_stream >> >(
-                    alpha,
-                    lhs.BufferPointer(),
-                    m,
-                    l,
-                    rhs.NzValues(),
-                    rhs.RowLocation(),
-                    rhs.ColLocation(),
-                    c.ColOrRow2BlockId(),
-                    c.NzValues());
-            }
-            else
-            {
-                c.m_blockSize = rhs.IdentifyRowsWithValues();
-                size_t nnz = m*c.m_blockSize;
-                c.Resize(m, n, nnz, true, false);
-                c.m_nz = nnz;
-                CUDACALL(cudaMemset(c.NzValues(), 0, sizeof(ElemType)*(c.m_nz)));
-                CUDACALL(cudaMemset(c.BlockId2ColOrRow(), 0, sizeof(GPUSPARSE_INDEX_TYPE)*(c.m_blockSize)));
-
-                LONG64 N = (LONG64)lhs.GetNumElements();  //here we process for each row in lhs and each column in rhs (==columns in lhs)
-                blocksPerGrid = (int)ceil(((double)N) / threadsPerBlock);
-                _denseMulSparseCSCTransposeToSparseBlockCol<ElemType> << <blocksPerGrid, threadsPerBlock, 0, t_stream >> >(
-                    alpha,
-                    lhs.BufferPointer(),
-                    m,
-                    l,
-                    rhs.NzValues(),
-                    rhs.RowLocation(),
-                    rhs.ColLocation(),
-                    rhs.m_rowToId,
-                    c.NzValues(),
-                    c.BlockId2ColOrRow());
-            }
-
-            if (do_sync)    CUDACALL(cudaEventRecord(done));
-            if (do_sync)    CUDACALL(cudaEventSynchronize(done));
-            if (do_sync)    CUDACALL(cudaEventDestroy(done));
-        }
-        else if (transposeA && !transposeB)
-        {
-            NOT_IMPLEMENTED;
-        }
-        else 
-        {
-            NOT_IMPLEMENTED;
-        }
-    }
-
-    //find the rows of rhs with values
-    template<class ElemType>
-    size_t GPUSparseMatrix<ElemType>::IdentifyRowsWithValues() const
-    {
-        if (GetFormat() != matrixFormatSparseCSC)
-            NOT_IMPLEMENTED;
-
-        map<size_t, GPUSPARSE_INDEX_TYPE> indexer;
-        GPUSPARSE_INDEX_TYPE *rowToId = (GPUSPARSE_INDEX_TYPE*)ReserveTempHostBuffer(sizeof(GPUSPARSE_INDEX_TYPE)*m_nz*2);
-        GPUSPARSE_INDEX_TYPE *h_Row = rowToId + m_nz;
-        CUDACALL(cudaMemcpy(h_Row, RowLocation(), sizeof(GPUSPARSE_INDEX_TYPE)*m_nz, cudaMemcpyDeviceToHost));
-
-        for (size_t i = 0; i < m_nz; i++)
-        {
-            size_t row = h_Row[i];
-            if (indexer.find(row) == indexer.end())
-            {
-                size_t id = indexer.size();  //We need to assign size to a temp variable due to difference in Linux and Windows
-                indexer[row] = id;
-            }
-            rowToId[i] = indexer[row];
-        }
-        CUDACALL(cudaMemcpy(m_rowToId, rowToId, sizeof(GPUSPARSE_INDEX_TYPE)*m_nz, cudaMemcpyHostToDevice));
-        return indexer.size();
-    }
-
-    // used for gradients udpate
-    template<class ElemType>
-    void GPUSparseMatrix<ElemType>::ScaleAndAdd(const ElemType alpha, const GPUSparseMatrix<ElemType>& lhs, GPUMatrix<ElemType>& rhs)
-    {
-        if (lhs.GetNumRows() != rhs.GetNumRows() || lhs.GetNumCols() != rhs.GetNumCols())
-            throw std::logic_error("ScaleAndAdd: dimension mismatch");
-
-        if (lhs.GetComputeDeviceId() != rhs.GetComputeDeviceId())
-            throw std::runtime_error("GPUSparseMatrix::ScaleAndAdd: All matrices must be on the same GPU");
-
-        if (lhs.m_format == matrixFormatSparseBlockCol || lhs.m_format == matrixFormatSparseBlockRow) 
-        {
-            bool blockCol = (lhs.m_format == matrixFormatSparseBlockCol);
-
-            cudaEvent_t done = nullptr;
-            if (do_sync)    CUDACALL(cudaEventCreate(&done));
-            LONG64 N = (LONG64)lhs.GetNumNZElements(); 
-            int blocksPerGrid = (int)ceil(((double)N) / threadsPerBlock);
-            _scaleSparseBlockAndAddToDense<ElemType> << <blocksPerGrid, threadsPerBlock >> >(
-                alpha,
-                blockCol,
-                lhs.GetNumRows(),
-                lhs.GetNumCols(),
-                lhs.m_blockSize,
-                lhs.NzValues(),
-                lhs.BlockId2ColOrRow(),
-                rhs.BufferPointer());
-
-            if (do_sync)    CUDACALL(cudaEventRecord(done));
-            if (do_sync)    CUDACALL(cudaEventSynchronize(done));
-            if (do_sync)    CUDACALL(cudaEventDestroy(done));
-        } 
-        else 
-        {
-            ScaleAndAdd(alpha, lhs, 1, rhs, rhs);
-        }
-    }
-
-    template<class ElemType>
-    GPUSparseMatrix<ElemType>& GPUSparseMatrix<ElemType>::InplaceTruncate (const ElemType threshold)
-    {
-        long N=(long)GetNumNZElements();
-
-        long blocksPerGrid = (long)ceil(N*1.0 / threadsPerBlock);
-        cudaEvent_t done = nullptr;
-        if (do_sync)    CUDACALL(cudaEventCreate(&done));
-        ElemType * values = NzValues();
-        _inplaceTruncate<ElemType><<<blocksPerGrid,threadsPerBlock>>>(values,threshold,N);
-        if (do_sync)    CUDACALL(cudaEventRecord(done));
-        if (do_sync)    CUDACALL(cudaEventSynchronize(done));
-        if (do_sync)    CUDACALL(cudaEventDestroy(done));
-
-        return *this;
-    } 
-
-    template<class ElemType>
-    GPUSparseMatrix<ElemType>& GPUSparseMatrix<ElemType>::InplaceSoftThreshold(const ElemType threshold)
-    {
-        long N = (long)GetNumNZElements();
-
-        long blocksPerGrid = (long)ceil(N*1.0 / threadsPerBlock);
-        cudaEvent_t done = nullptr;
-        if (do_sync)    CUDACALL(cudaEventCreate(&done));
-        ElemType * values = NzValues();
-        _inplaceSoftThreshold<ElemType> << <blocksPerGrid, threadsPerBlock >> >(values, threshold, N);
-        if (do_sync)    CUDACALL(cudaEventRecord(done));
-        if (do_sync)    CUDACALL(cudaEventSynchronize(done));
-        if (do_sync)    CUDACALL(cudaEventDestroy(done));
-
-        return *this;
-    }
-
-    // normal update for smoothed gradients c and current gradients (this)
-    template<class ElemType> 
-    void GPUSparseMatrix<ElemType>::NormalGrad(GPUMatrix<ElemType>& c, const ElemType momentum)
-    {
-        if (c.IsEmpty())
-        {
-            c.Resize(GetNumRows(), GetNumCols());
-            c.SetValue(0.0);
-        }
-
-        if(m_format == matrixFormatSparseBlockCol || m_format == matrixFormatSparseBlockRow) 
-        {
-            bool isBlockCol = (m_format == MatrixFormat::matrixFormatSparseBlockCol);
-            cudaEvent_t done = nullptr;
-            if (do_sync)    CUDACALL(cudaEventCreate(&done));
-            LONG64 N = (LONG64)GetNumNZElements();
-            int blocksPerGrid = (int)ceil(((double)N) / threadsPerBlock);
-
-            _normalGradForSparseBlock<ElemType> << <blocksPerGrid, threadsPerBlock >> >(
-                momentum,
-                isBlockCol,
-                GetNumRows(),
-                GetNumCols(),
-                m_blockSize,
-                NzValues(),
-                BlockId2ColOrRow(),
-                c.BufferPointer());
-
-            if (do_sync)    CUDACALL(cudaEventRecord(done));
-            if (do_sync)    CUDACALL(cudaEventSynchronize(done));
-            if (do_sync)    CUDACALL(cudaEventDestroy(done));
-        } 
-        else 
-        {
-            NOT_IMPLEMENTED;
-        }
-    }
-
-    template<class ElemType>
-    ElemType GPUSparseMatrix<ElemType>::Adagrad(GPUMatrix<ElemType>& c, const bool needAveMultiplier)
-    {
-        size_t numColsNeeded = GetNumCols();
-        if (needAveMultiplier)
-            numColsNeeded += GetNumCols();
-
-        if (c.IsEmpty() || c.GetNumCols() < numColsNeeded)
-        {
-            c.Resize(GetNumRows(), numColsNeeded);
-            c.SetValue(0.0);
-        }
-
-        assert(c.GetNumRows() == GetNumRows() && c.GetNumCols() == numColsNeeded);
-
-        size_t n = this->GetNumElements();
-
-        ElemType *multipliers = nullptr;
-        if (needAveMultiplier)
-            multipliers = c.GetArray() + n; // temp memory used to store multipliers,
-
-        if (m_format == MatrixFormat::matrixFormatSparseCSC || m_format == MatrixFormat::matrixFormatSparseCSR)
-        {
-            NOT_IMPLEMENTED;
-        }
-        else if (m_format == MatrixFormat::matrixFormatSparseBlockCol || m_format == MatrixFormat::matrixFormatSparseBlockRow)
-        {
-            int blocksPerGrid = (m_nz + threadsPerBlock - 1) / threadsPerBlock;
-            bool colMajor = (m_format == MatrixFormat::matrixFormatSparseBlockCol ? true : false);
-            size_t len = colMajor ? GetNumRows() : GetNumCols();
-            _adagrad4BlockSparse<ElemType> << <blocksPerGrid, threadsPerBlock >> >(c.GetArray(), c.GetNumRows(), NzValues(), BlockId2ColOrRow(), multipliers, colMajor, len, m_nz);
-        }
-        else
-            NOT_IMPLEMENTED;
-
-        if (!needAveMultiplier)
-            return 1;
-
-        cublasHandle_t cuHandle = GPUMatrix<ElemType>::GetCublasHandle(GetComputeDeviceId());
-        if (sizeof(ElemType) == sizeof(float))
-        {
-            float aveMultiplier = 0;
-            CUBLASCALL(cublasSasum(cuHandle, (LONG64)m_nz, reinterpret_cast<float*>(multipliers), 1, &aveMultiplier));
-            return (ElemType)aveMultiplier / m_nz;
-        }
-        else
-        {
-            double aveMultiplier = 0;
-            CUBLASCALL(cublasDasum(cuHandle, (LONG64)m_nz, reinterpret_cast<double*>(multipliers), 1, &aveMultiplier));
-            return (ElemType)aveMultiplier / m_nz;
-        }
-    }
-
-    //-------------------------------------------------------------------------
-    // End of new GPU Sparse Matrix code 
-    //-------------------------------------------------------------------------
-
-    //sparse X dense = dense
-    template<class ElemType>
-    void  GPUSparseMatrix<ElemType>::MultiplyAndWeightedAdd(ElemType alpha, const GPUSparseMatrix<ElemType>& a, const bool transposeA, 
-        const GPUMatrix<ElemType>& b, const bool transposeD, ElemType beta, GPUMatrix<ElemType>& c)
-    {
-        if (a.m_format != matrixFormatSparseCSR)
-            NOT_IMPLEMENTED;
-
-        if (transposeD)
-            NOT_IMPLEMENTED;
-
-        if (a.GetComputeDeviceId()!=b.GetComputeDeviceId()||(b.GetComputeDeviceId()!=a.GetComputeDeviceId()))
-            throw std::runtime_error("MultiplyAndWeightedAdd: All matrices must be on the same GPU");
-
-        a.PrepareDevice();
-        cusparseHandle_t cusparseHandle = 0;
-        CUSPARSECALL(cusparseCreate(&cusparseHandle));
-        cusparseMatDescr_t descr = 0;
-        CUSPARSECALL(cusparseCreateMatDescr(&descr));
-        cusparseSetMatType(descr,CUSPARSE_MATRIX_TYPE_GENERAL);
-        cusparseSetMatIndexBase(descr,CUSPARSE_INDEX_BASE_ZERO);
-        cusparseOperation_t oper = transposeA ? CUSPARSE_OPERATION_TRANSPOSE : CUSPARSE_OPERATION_NON_TRANSPOSE;
-
-        int m = (int)a.GetNumRows();
-        int n = (int)b.GetNumCols();
-        assert(n==(int)c.GetNumCols());
-        int k = (int)a.GetNumCols();
-
-        cudaEvent_t done = nullptr;
-        if (do_sync)    CUDACALL(cudaEventCreate(&done));
-        if (sizeof(ElemType)==sizeof(float))
-        {
-            CUSPARSECALL(cusparseScsrmm(cusparseHandle,oper,m,n,k,(int)a.GetNumNZElements(),reinterpret_cast <float*>(&alpha),descr,reinterpret_cast <const float*>(a.NzValues()),
-                a.RowLocation(), a.ColLocation(), reinterpret_cast <float*>(b.BufferPointer()),
-                (int)b.GetNumRows(),reinterpret_cast <float*>(&beta),reinterpret_cast <float*>(c.BufferPointer()),(int)c.GetNumRows()));
-        }
-        else 
-        {
-            CUSPARSECALL(cusparseDcsrmm(cusparseHandle,oper,m,n,k,(int)a.GetNumNZElements(),reinterpret_cast <double*>(&alpha),descr,reinterpret_cast <const double*>(a.NzValues()),
-                a.RowLocation(), a.ColLocation(), reinterpret_cast <double*>(b.BufferPointer()),
-                (int)b.GetNumRows(),reinterpret_cast <double*>(&beta),reinterpret_cast <double*>(c.BufferPointer()),(int)c.GetNumRows()));
-        }
-        if (do_sync)    CUDACALL(cudaEventRecord(done));
-        if (do_sync)    CUDACALL(cudaEventSynchronize(done));
-        if (do_sync)    CUDACALL(cudaEventDestroy(done));
-        CUSPARSECALL(cusparseDestroy(cusparseHandle));        
-    }
-       
-
-    template<class ElemType>
-    void GPUSparseMatrix<ElemType>::Multiply(const GPUSparseMatrix<ElemType>& S, const GPUMatrix<ElemType>& D, GPUMatrix<ElemType>& C)
-    {
-        C.Resize(S.GetNumRows(), D.GetNumCols());
-
-        MultiplyAndWeightedAdd(1,S,false,D,false,0,C);
-    }
-
-    template<class ElemType>
-    void GPUSparseMatrix<ElemType>::Multiply(const GPUMatrix<ElemType>& D, const GPUSparseMatrix<ElemType>& S, GPUMatrix<ElemType>& C)
-    {   
-        C.Resize(S.GetNumCols(),D.GetNumRows());
-
-        MultiplyAndWeightedAdd(1,D,false,S,false,0,C);     
-    }
-
-    // ElemCountFromBufferSize - Return the elemCountAllocated for a particular buffersize
-    // totalBufferSize - total buffer we have to use
-    // return: size of allocated elements/index slots available
-    template<class ElemType>
-    size_t GPUSparseMatrix<ElemType>::ElemCountFromBufferSize(const size_t numRows, const size_t numCols, const MatrixFormat format, const size_t totalBufferSize) const
-    {
-        size_t elemSizeAllocated;
-        if (format == matrixFormatSparseCSC)
-        {
-            elemSizeAllocated = (totalBufferSize - sizeof(GPUSPARSE_INDEX_TYPE)*(numCols + 1)) / (sizeof(GPUSPARSE_INDEX_TYPE)+sizeof(ElemType));
-        }
-        else if (format == matrixFormatSparseCSR)
-        {
-            elemSizeAllocated = (totalBufferSize - sizeof(GPUSPARSE_INDEX_TYPE)*(numRows + 1)) / (sizeof(GPUSPARSE_INDEX_TYPE)+sizeof(ElemType));
-        }
-        else if (format == matrixFormatSparseBlockCol)
-        {
-            elemSizeAllocated = (totalBufferSize - sizeof(GPUSPARSE_INDEX_TYPE)* 2 * numCols) / sizeof(ElemType);
-        }
-        else if (format == matrixFormatSparseBlockCol || format == matrixFormatSparseBlockRow)
-        {
-            elemSizeAllocated = (totalBufferSize - sizeof(GPUSPARSE_INDEX_TYPE)* 2 * numRows) / sizeof(ElemType);
-        }
-        else // uncompressed COO format
-        {
-            elemSizeAllocated = totalBufferSize / (2 * sizeof(GPUSPARSE_INDEX_TYPE)+sizeof(ElemType));
-        }
-        return elemSizeAllocated;
-    }
-
-    template<class ElemType>
-    size_t GPUSparseMatrix<ElemType>::ElemCountFromBufferSize() const
-    {
-        return ElemCountFromBufferSize(m_numRows, m_numCols, m_format, m_totalBufferSizeAllocated);
-    }
-
-    // PrepareBuffer - Get the dimensions start buffer, computes the starting row/column of each value
-    // m - rows in the source
-    // n - cols in the source
-    // canReuseBuffer - target matrix can be reused for temporary space
-    // func - function to call to count elements in the result (returns count, and fills csrRowPtr array)
-    template<class ElemType>
-    void GPUSparseMatrix<ElemType>::PrepareBuffer(size_t m, size_t n, bool canReuseBuffer, std::function<size_t(GPUSPARSE_INDEX_TYPE* csrRowPtrC)> func)
-    {
-        if (this->m_format != matrixFormatSparseCSR)
-            NOT_IMPLEMENTED;
-
-        PrepareDevice();
-
-        GPUSPARSE_INDEX_TYPE* csrRowPtrC=nullptr;
-        GPUSparseMatrix<ElemType>& c = *this;
-        size_t cSize = c.BufferSizeAllocated();
-        size_t rowBufferRequired = (m + 1)*sizeof(GPUSPARSE_INDEX_TYPE);
-        bool allocatedBuffer = false;
-
-        // do we have enough memory to store just the row buffer?
-        if (cSize >= rowBufferRequired && c.NzValues() != nullptr && canReuseBuffer)
-        {
-            csrRowPtrC = (GPUSPARSE_INDEX_TYPE*)c.NzValues();
-        }
-        else
-        {
-            CUDACALL(cudaMalloc((void **)&csrRowPtrC, rowBufferRequired));
-            allocatedBuffer = true;
-        }
-
-        // get the non-zero count from the function (and 
-        size_t nnzC = func(csrRowPtrC);
-
-        // now we know the number of Non-zeros in the result set, set the output size
-        c.Resize(m, n, nnzC, true, false);
-        c.m_nz = nnzC;
-
-        CUDACALL(cudaMemcpy(c.SecondaryIndexLocation(),csrRowPtrC,c.SecondaryIndexSize(),cudaMemcpyDeviceToDevice));
-
-        // if we allocated the buffer, free it here
-        if (allocatedBuffer)
-            CUDACALL(cudaFree(csrRowPtrC));
-    }
-
-    // Multiply - multiply one spares matrix by another sparse matrix
-    // S1 - first sparse matrix
-    // transposeS1 - transpose first matrix?
-    // S2 - second sparse matrix
-    // transposeS2 - tanspose second matrix?
-    // c - result matrix
-    // NOTE: if c has enough space allocated, it will be reused, otherwise it will be freed and a new memory block used
-    template<class ElemType>
-    void GPUSparseMatrix<ElemType>::Multiply(const GPUSparseMatrix<ElemType>& S1, bool transposeS1, const GPUSparseMatrix<ElemType>& S2, bool transposeS2, GPUSparseMatrix<ElemType> &c)
-    {
-        if (S1.m_format != matrixFormatSparseCSR || S2.m_format != matrixFormatSparseCSR || c.m_format != matrixFormatSparseCSR)
-            NOT_IMPLEMENTED;
-
-        if (S1.GetComputeDeviceId()!=S2.GetComputeDeviceId())
-            throw std::runtime_error("Sparse matrix multiply: both matrices must be on the same device");
-
-        S1.PrepareDevice();
-        cusparseHandle_t cusparseHandle = 0;
-        CUSPARSECALL(cusparseCreate(&cusparseHandle));
-        cusparseMatDescr_t descrA = 0, descrB = 0, descrC = 0;
-        CUSPARSECALL(cusparseCreateMatDescr(&descrA)); CUSPARSECALL(cusparseCreateMatDescr(&descrB)); CUSPARSECALL(cusparseCreateMatDescr(&descrC));        
-        cusparseSetMatType(descrA,CUSPARSE_MATRIX_TYPE_GENERAL); cusparseSetMatType(descrB,CUSPARSE_MATRIX_TYPE_GENERAL); cusparseSetMatType(descrC,CUSPARSE_MATRIX_TYPE_GENERAL);
-        cusparseSetMatIndexBase(descrA,CUSPARSE_INDEX_BASE_ZERO); cusparseSetMatIndexBase(descrB,CUSPARSE_INDEX_BASE_ZERO); cusparseSetMatIndexBase(descrC,CUSPARSE_INDEX_BASE_ZERO);
-        cusparseOperation_t operA = transposeS1 ? CUSPARSE_OPERATION_TRANSPOSE : CUSPARSE_OPERATION_NON_TRANSPOSE;
-        cusparseOperation_t operB = transposeS2 ? CUSPARSE_OPERATION_TRANSPOSE : CUSPARSE_OPERATION_NON_TRANSPOSE;
-
-        int m = int(transposeS1 ? S1.GetNumCols() : S1.GetNumRows());
-        int n = int(transposeS2 ? S2.GetNumRows() : S2.GetNumCols());
-        int k = int(transposeS1 ? S1.GetNumRows() : S1.GetNumCols());
-        int l = int(transposeS2 ? S2.GetNumCols() : S2.GetNumRows());
-        if (k!=l)
-            throw std::runtime_error("Sparse matrix multiply: dimensionality mismatch");
-
-        int nnzA = (int)S1.GetNumNZElements();
-        int nnzB = (int)S2.GetNumNZElements();
-
-        cudaEvent_t done = nullptr;
-        if (do_sync)    CUDACALL(cudaEventCreate(&done));
-        //Step 1 
-        c.PrepareBuffer(m, n, false, // false means we cannot reuse the "c" buffer if it exists for temporaries
-            [&](GPUSPARSE_INDEX_TYPE* csrRowPtrC) -> size_t
-        {
-            int nnzTotal = -1; 
-            CUSPARSECALL(cusparseXcsrgemmNnz(cusparseHandle,operA,operB,m,n,k,descrA,nnzA,S1.RowLocation(),S1.ColLocation(),descrB,nnzB,
-                S2.RowLocation(),S2.ColLocation(),descrC,csrRowPtrC,&nnzTotal));
-            return nnzTotal;
-        });
-
-
-        //Step 2
-        if (sizeof(float)==sizeof(ElemType))
-        {
-            CUSPARSECALL(cusparseScsrgemm(cusparseHandle,operA,operB,m,n,k,descrA,nnzA,(const float*)S1.NzValues(),S1.RowLocation(),S1.ColLocation(),
-                descrB,nnzB,(const float*)S2.NzValues(),S2.RowLocation(),S2.ColLocation(),
-                descrC,(float*)c.NzValues(),c.RowLocation(),c.ColLocation()));
-        }
-        else
-        {
-            CUSPARSECALL(cusparseDcsrgemm(cusparseHandle,operA,operB,m,n,k,descrA,nnzA,(const double*)S1.NzValues(),S1.RowLocation(),S1.ColLocation(),
-                descrB,nnzB,(const double*)S2.NzValues(),S2.RowLocation(),S2.ColLocation(),
-                descrC,(double*)c.NzValues(),c.RowLocation(),c.ColLocation()));
-        }
-        if (do_sync)    CUDACALL(cudaEventRecord(done));
-        if (do_sync)    CUDACALL(cudaEventSynchronize(done));
-        if (do_sync)    CUDACALL(cudaEventDestroy(done));
-        cusparseDestroy(cusparseHandle);   
-    }
-
-    template<class ElemType>
-    GPUSparseMatrix<ElemType>& GPUSparseMatrix<ElemType>::AssignProductOf(const GPUSparseMatrix<ElemType>& a, const bool transposeA, const GPUSparseMatrix<ElemType>& b, const bool transposeB)
-    {
-        Multiply(a,transposeA,b,transposeB,*this);
-        return *this;
-    }
-
-    template<class ElemType>
-    void GPUSparseMatrix<ElemType>::ScaleAndAdd(ElemType alpha,const GPUSparseMatrix<ElemType>& a, ElemType beta, const GPUSparseMatrix<ElemType>& b, GPUSparseMatrix<ElemType>& c)
-    {
-        if (a.m_format != matrixFormatSparseCSR || b.m_format != matrixFormatSparseCSR || c.m_format != matrixFormatSparseCSR)
-            NOT_IMPLEMENTED;
-
-        if (a.GetNumCols() != b.GetNumCols() || a.GetNumRows() != b.GetNumRows())
-            throw std::runtime_error("Dimensions mismatch in ScaleAndAdd");
-        if (a.GetComputeDeviceId()!=b.GetComputeDeviceId())
-            throw std::runtime_error("ScaleAndAdd: matrices must be on the same device");
-
-        int m = (int)a.GetNumRows();
-        int n = (int)a.GetNumCols();
-        int nnzA = (int)a.GetNumNZElements();
-        int nnzB = (int)b.GetNumNZElements();
-
-        a.PrepareDevice();
-        cusparseHandle_t cusparseHandle = 0;
-        CUSPARSECALL(cusparseCreate(&cusparseHandle));
-        cusparseMatDescr_t descrA = 0, descrB = 0, descrC = 0;
-        CUSPARSECALL(cusparseCreateMatDescr(&descrA)); CUSPARSECALL(cusparseCreateMatDescr(&descrB)); CUSPARSECALL(cusparseCreateMatDescr(&descrC));
-        cusparseSetMatType(descrA,CUSPARSE_MATRIX_TYPE_GENERAL); cusparseSetMatType(descrB,CUSPARSE_MATRIX_TYPE_GENERAL); cusparseSetMatType(descrB,CUSPARSE_MATRIX_TYPE_GENERAL);
-        cusparseSetMatIndexBase(descrA,CUSPARSE_INDEX_BASE_ZERO); cusparseSetMatIndexBase(descrB,CUSPARSE_INDEX_BASE_ZERO); cusparseSetMatIndexBase(descrC,CUSPARSE_INDEX_BASE_ZERO);
-
-        cudaEvent_t done = nullptr;
-        if (do_sync)    CUDACALL(cudaEventCreate(&done));
-        //Step 1 
-        bool inOutParameter = (&b == &c);
-        c.PrepareBuffer(m, n, !inOutParameter, [&] (GPUSPARSE_INDEX_TYPE* csrRowPtrC) -> size_t
-        {
-            int nnzTotal = -1;
-            CUSPARSECALL(cusparseXcsrgeamNnz(cusparseHandle,m,n,descrA,nnzA,a.RowLocation(),a.ColLocation(),descrB,nnzB,b.RowLocation(),b.ColLocation(),descrC,csrRowPtrC,&nnzTotal));
-            return nnzTotal;
-        });
-
-        //Step 2
-        if (sizeof(ElemType)==sizeof(float))
-        {
-            CUSPARSECALL(cusparseScsrgeam(cusparseHandle,m,n,reinterpret_cast <const float*>(&alpha),descrA,nnzA,reinterpret_cast <const float*>(a.NzValues()),a.RowLocation(),a.ColLocation(),
-                reinterpret_cast <const float*>(&beta),descrB,nnzB,reinterpret_cast <const float*>(b.NzValues()),b.RowLocation(),b.ColLocation(),descrC,reinterpret_cast <float*>(c.NzValues()),c.RowLocation(),c.ColLocation()));
-        }
-        else
-        {
-            CUSPARSECALL(cusparseDcsrgeam(cusparseHandle,m,n,reinterpret_cast <const double*>(&alpha),descrA,nnzA,reinterpret_cast <const double*>(a.NzValues()),a.RowLocation(),a.ColLocation(),
-                reinterpret_cast <const double*>(&beta),descrB,nnzB,reinterpret_cast <const double*>(b.NzValues()),b.RowLocation(),b.ColLocation(),descrC,reinterpret_cast <double*>(c.NzValues()),c.RowLocation(),c.ColLocation()));
-        }
-        if (do_sync)    CUDACALL(cudaEventRecord(done));
-        if (do_sync)    CUDACALL(cudaEventSynchronize(done));
-        if (do_sync)    CUDACALL(cudaEventDestroy(done));
-        cusparseDestroy(cusparseHandle);   
-    }
-
-    template<class ElemType>
-    void GPUSparseMatrix<ElemType>::ScaleAndAdd(ElemType alpha,const GPUSparseMatrix<ElemType>& a, ElemType beta, const GPUMatrix<ElemType>& b, GPUMatrix<ElemType>& c)
-    {
-        if (a.m_format != matrixFormatSparseCSR)
-            NOT_IMPLEMENTED;
-
-        if (a.GetNumRows() != b.GetNumRows() || a.GetNumRows() != c.GetNumRows() || a.GetNumCols() != b.GetNumCols() || a.GetNumCols() != c.GetNumCols())
-            throw std::logic_error("ScaleAndAdd: dimension mismatch");
-        if (a.GetComputeDeviceId()!=b.GetComputeDeviceId()||a.GetComputeDeviceId()!=c.GetComputeDeviceId())
-            throw std::runtime_error("ScaleAndAdd: matrices must be on the same device");
-        b.PrepareDevice();
-        //copy b to c
-        CUDACALL(cudaMemcpy(c.BufferPointer(),b.BufferPointer(),sizeof(ElemType)*b.GetNumElements(),cudaMemcpyDeviceToDevice));
-        if (beta!=1)
-        {
-            c*=beta;
-        }
-        cudaEvent_t done = nullptr;
-        if (do_sync)    CUDACALL(cudaEventCreate(&done));
-        long M=(long)a.GetNumRows();
-        int blocksPerGrid =(int)ceil(1.0*M/threadsPerBlock);        
-        _sparseCSRPlusDense<ElemType><<<blocksPerGrid,threadsPerBlock>>>(alpha,a.NzValues(),a.RowLocation(),a.ColLocation(),c.BufferPointer(),M);
-        if (do_sync)    CUDACALL(cudaEventRecord(done));
-        if (do_sync)    CUDACALL(cudaEventSynchronize(done));
-        if (do_sync)    CUDACALL(cudaEventDestroy(done));
-    }
-
-    template<class ElemType>
-    void GPUSparseMatrix<ElemType>::ScaleAndAdd(ElemType alpha,const GPUMatrix<ElemType>& a, ElemType beta, const GPUSparseMatrix<ElemType>& b, GPUMatrix<ElemType>& c)
-    {
-        ScaleAndAdd(beta,b,alpha,a,c);
-    }
-
-    template<class ElemType>
-    void GPUSparseMatrix<ElemType>::Scale(ElemType alpha, GPUSparseMatrix<ElemType>& a)
-    {
-        if (a.IsEmpty())
-            return;
-
-        long N=(long)a.GetNumNZElements();
-        int blocksPerGrid =(int)ceil(1.0*N/threadsPerBlock);                
-        cudaEvent_t done = nullptr;
-        if (do_sync)    CUDACALL(cudaEventCreate(&done));
-        _scaleArray<ElemType><<<blocksPerGrid,threadsPerBlock>>>(alpha,a.NzValues(),N);
-        if (do_sync)    CUDACALL(cudaEventRecord(done));
-        if (do_sync)    CUDACALL(cudaEventSynchronize(done));
-        if (do_sync)    CUDACALL(cudaEventDestroy(done));
-    }
-
-    template<class ElemType>
-    void GPUSparseMatrix<ElemType>::ElementWisePower (ElemType alpha, const GPUSparseMatrix<ElemType>& a, GPUSparseMatrix<ElemType>& c)
-    {
-        if (a.GetComputeDeviceId() != c.GetComputeDeviceId())
-        {
-            throw std::invalid_argument("All matrices must be on the same GPU");
-        }
-        else 
-        {
-            if (a.IsEmpty())
-                throw std::logic_error("ElementWisePower:  The input matrix a is empty.");
-
-            c.ResizeAsAndCopyIndexFrom(a);
-
-            cudaEvent_t done = nullptr;
-            if (do_sync)    CUDACALL(cudaEventCreate(&done));
-            a.PrepareDevice();
-            long N=(long)a.GetNumNZElements();
-            int blocksPerGrid =(int)ceil(1.0*N/threadsPerBlock);                
-            _elementWisePowerOnCuda<ElemType><<<blocksPerGrid,threadsPerBlock>>>(alpha,a.NzValues(),c.NzValues(),N);             
-            if (do_sync)    CUDACALL(cudaEventRecord(done));
-            if (do_sync)    CUDACALL(cudaEventSynchronize(done));
-            if (do_sync)    CUDACALL(cudaEventDestroy(done));
-        }
-    }
-
-    template<class ElemType>
-    ElemType GPUSparseMatrix<ElemType>::InnerProductOfMatrices(const GPUSparseMatrix<ElemType>& a, const GPUMatrix<ElemType>& b)
-    {
-        if (a.m_format != matrixFormatSparseCSR && a.m_format != matrixFormatSparseCSC)
-            NOT_IMPLEMENTED;
-
-        if (a.GetComputeDeviceId()!=b.GetComputeDeviceId())
-            throw std::runtime_error("a and b must be on the same device");
-
-        int m = (int)a.GetNumRows();
-        int n = (int)a.GetNumCols();
-        int nnz = (int)a.GetNumNZElements();
-
-        ElemType* cscValA = nullptr;
-        GPUSPARSE_INDEX_TYPE* cscRowIndA = nullptr;
-        GPUSPARSE_INDEX_TYPE* cscColPtrA = nullptr;
-
-        cudaEvent_t done = nullptr;
-        cusparseAction_t cpVals = CUSPARSE_ACTION_NUMERIC;
-        cusparseIndexBase_t idxBase = CUSPARSE_INDEX_BASE_ZERO;
-        cusparseHandle_t cusparseHandle = 0;
-
-        if (a.m_format == matrixFormatSparseCSR)         //need to put a in ColumnMajor format
-        {
-            a.PrepareDevice();
-            CUDACALL(cudaMalloc((void **)&cscValA, nnz*sizeof(ElemType)));
-            CUDACALL(cudaMalloc((void **)&cscRowIndA, nnz*sizeof(GPUSPARSE_INDEX_TYPE)));
-            CUDACALL(cudaMalloc((void **)&cscColPtrA, (n + 1)*sizeof(GPUSPARSE_INDEX_TYPE)));
-
-            CUSPARSECALL(cusparseCreate(&cusparseHandle));
-            if (do_sync)    CUDACALL(cudaEventCreate(&done));
-            if (sizeof(ElemType) == sizeof(float))
-            {
-                CUSPARSECALL(cusparseScsr2csc(cusparseHandle, m, n, nnz, reinterpret_cast<const float*>(a.NzValues()), a.RowLocation(), a.ColLocation(), reinterpret_cast<float*>(cscValA), cscRowIndA, cscColPtrA, cpVals, idxBase));
-            }
-            else
-            {
-                CUSPARSECALL(cusparseDcsr2csc(cusparseHandle, m, n, nnz, reinterpret_cast<const double*>(a.NzValues()), a.RowLocation(), a.ColLocation(), reinterpret_cast<double*>(cscValA), cscRowIndA, cscColPtrA, cpVals, idxBase));
-            }
-            if (do_sync)    CUDACALL(cudaEventRecord(done));
-            if (do_sync)    CUDACALL(cudaEventSynchronize(done));
-            if (do_sync)    CUDACALL(cudaEventDestroy(done));
-        }
-        else if (a.m_format == matrixFormatSparseCSC)
-        {
-            cscValA = (ElemType*)a.NzValues();
-            cscRowIndA = a.RowLocation();
-            cscColPtrA = a.ColLocation();
-        }
-        else
-        {
-            NOT_IMPLEMENTED;
-        }
-        //Given sparse matrix in column major format, calculate indices for corresponding sparse vector
-        GPUSPARSE_INDEX_TYPE* vectArray=nullptr;
-        CUDACALL(cudaMalloc((void**)&vectArray,sizeof(GPUSPARSE_INDEX_TYPE)*a.m_nz));
-        long M=n;
-        long N=m;
-        //GPUSPARSE_INDEX_TYPE* h_vectArray= new int[a.m_nz];
-        int blocksPerGrid =(int)ceil(1.0*M/threadsPerBlock);   
-        if (do_sync)    CUDACALL(cudaEventCreate(&done));
-        _getSparseVectorRepresntationForCSCMatrix<ElemType><<<blocksPerGrid,threadsPerBlock>>>(cscColPtrA,cscRowIndA,vectArray,M,N);
-        if (do_sync)    CUDACALL(cudaEventRecord(done));
-        if (do_sync)    CUDACALL(cudaEventSynchronize(done));
-        if (do_sync)    CUDACALL(cudaEventDestroy(done));
-        CUDACALL(cudaFree(cscRowIndA));
-        CUDACALL(cudaFree(cscColPtrA));
-        //CUDACALL(cudaMemcpy(h_vectArray,vectArray,sizeof(GPUSPARSE_INDEX_TYPE)*a.m_nz,cudaMemcpyDeviceToHost));    
-
-        //Actual dot product
-        ElemType res=0;
-        if (sizeof(ElemType)==sizeof(float))
-        {
-            CUSPARSECALL(cusparseSdoti(cusparseHandle,(int)a.m_nz,reinterpret_cast<float*>(cscValA),vectArray,
-                reinterpret_cast<float*>(b.BufferPointer()),
-                reinterpret_cast<float*>(&res),idxBase));
-        }
-        else
-        {
-            CUSPARSECALL(cusparseDdoti(cusparseHandle,(int)a.m_nz,reinterpret_cast<double*>(cscValA),vectArray,
-                reinterpret_cast<double*>(b.BufferPointer()),
-                reinterpret_cast<double*>(&res),idxBase));
-        }       
-        CUDACALL(cudaFree(vectArray));
-        CUDACALL(cudaFree(cscValA));
-        CUSPARSECALL(cusparseDestroy(cusparseHandle));   
-        return res;        
-    }
-
-    template<class ElemType>
-    ElemType GPUSparseMatrix<ElemType>::InnerProductOfMatrices(const GPUMatrix<ElemType>& a, const GPUSparseMatrix<ElemType>& b)
-    {
-        return GPUSparseMatrix<ElemType>::InnerProductOfMatrices(b,a);
-    }
-
-    template<class ElemType>
-    bool GPUSparseMatrix<ElemType>::AreEqual(const GPUSparseMatrix<ElemType>& a, const GPUSparseMatrix<ElemType>& b, 
-        const ElemType threshold)
-    {
-        if (a.GetNumNZElements()!=b.GetNumNZElements() || a.GetNumRows()  != b.GetNumRows() || a.GetNumCols() != b.GetNumCols())
-            return false;
-
-        if (a.m_format != b.m_format)
-            NOT_IMPLEMENTED;
-
-        a.PrepareDevice();
-        long *res = new long[3];
-        res[0]=1;
-        res[1]=1;
-        res[2]=1;
-        long *d_res = nullptr;
-        CUDACALL(cudaMalloc((void**)&d_res,sizeof(long)*3)); 
-        CUDACALL(cudaMemcpy(d_res,res,sizeof(long)*3,cudaMemcpyHostToDevice));
-
-        int blocksPerGrid =(int)ceil(1.0*a.GetNumNZElements()/threadsPerBlock); 
-        _areEqual<ElemType><<<blocksPerGrid,threadsPerBlock>>>(a.NzValues(),b.NzValues(),(long)a.GetNumNZElements(),threshold,d_res);        
-        _areEqual<int><<<blocksPerGrid,threadsPerBlock>>>(a.ColLocation(),b.ColLocation(),(long)a.GetNumNZElements(),(int)threshold,d_res+1);
-        blocksPerGrid =(int)ceil((1.0*a.GetNumRows()+1.0)/threadsPerBlock); 
-        _areEqual<int><<<blocksPerGrid,threadsPerBlock>>>(a.RowLocation(),b.RowLocation(),(long)a.GetNumRows()+1,(int)threshold,d_res+2);
-
-        CUDACALL(cudaMemcpy(res,d_res,sizeof(long)*3,cudaMemcpyDeviceToHost));        
-        if (res[0]*res[1]*res[2]==1)
-            return true;
-        else
-            return false;
-    }
-
-    template<class ElemType>
-    bool GPUSparseMatrix<ElemType>::AreEqual(const GPUMatrix<ElemType>& a, const GPUSparseMatrix<ElemType>& b, 
-        const ElemType threshold)
-    {
-        if (a.GetNumRows()  != b.GetNumRows() || a.GetNumCols() != b.GetNumCols())
-            return false;
-        GPUSparseMatrix<ElemType> c(b.GetFormat(), b.GetComputeDeviceId());
-        c.SetValue(a);
-        return AreEqual(c,b,threshold);
-    }
-
-    template<class ElemType>
-    bool GPUSparseMatrix<ElemType>::AreEqual(const GPUSparseMatrix<ElemType>& a, const GPUMatrix<ElemType>& b, 
-        const ElemType threshold)
-    {
-        if (a.GetNumRows()  != b.GetNumRows() || a.GetNumCols() != b.GetNumCols())
-            return false;
-        GPUSparseMatrix<ElemType> c(a.GetFormat(),a.GetComputeDeviceId());
-        c.SetValue(b);
-        return AreEqual(a,c,threshold);
-    }
-
-    template<class ElemType>
-    bool GPUSparseMatrix<ElemType>::IsEqualTo(const GPUSparseMatrix<ElemType>& a, const ElemType threshold) const
-    {
-        return AreEqual(*this,a,threshold);
-    }
-
-    template<class ElemType>
-    bool GPUSparseMatrix<ElemType>::IsEqualTo(const GPUMatrix<ElemType>& a, const ElemType threshold) const
-    {
-        return AreEqual(*this,a,threshold);
-    }
-#pragma endregion Static BLAS Functions
-
-#pragma region Member BLAS Functions
-
-    template<class ElemType>
-    DEVICEID_TYPE GPUSparseMatrix<ElemType>::GetComputeDeviceId() const
-    {
-        // for externally managed memory the CUDA context will have the current device
-        if (!OwnBuffer())
-        {
-            DEVICEID_TYPE devId;
-            CUDACALL(cudaGetDevice(&devId));
-            return devId;
-        }
-        else
-            return m_computeDevice;
-    }
-
-    template<class ElemType>
-    GPUMatrix<ElemType> GPUSparseMatrix<ElemType>::ElementProductOf (const GPUSparseMatrix<ElemType>& a, const GPUMatrix<ElemType>& b)
-    {
-        if (a.m_format != matrixFormatSparseCSR)
-            NOT_IMPLEMENTED;
-
-        if (a.GetNumRows()!=b.GetNumRows()||a.GetNumCols()!=b.GetNumCols())
-            throw std::logic_error("ElementProductOf: matrix dimensions mismatch");
-
-        b.PrepareDevice();        
-        GPUMatrix<ElemType> c(b.GetNumRows(),b.GetNumCols(),b.GetComputeDeviceId());
-
-        cudaEvent_t done = nullptr;
-        if (do_sync)    CUDACALL(cudaEventCreate(&done));
-        long M=(long)a.GetNumRows();
-        int blocksPerGrid =(int)ceil(1.0*M/threadsPerBlock);        
-        _sparseCSRElemMulDense<ElemType><<<blocksPerGrid,threadsPerBlock>>>(a.NzValues(),a.RowLocation(),a.ColLocation(),b.BufferPointer(),c.BufferPointer(),M);
-        if (do_sync)    CUDACALL(cudaEventRecord(done));
-        if (do_sync)    CUDACALL(cudaEventSynchronize(done));
-        if (do_sync)    CUDACALL(cudaEventDestroy(done));
-        return c;
-    }
-
-    template<class ElemType>
-    GPUMatrix<ElemType> GPUSparseMatrix<ElemType>::ElementProductOf (const GPUMatrix<ElemType>& a, const GPUSparseMatrix<ElemType>& b)
-    {
-        return GPUSparseMatrix<ElemType>::ElementProductOf(b,a);        
-    }
-
-    template<class ElemType>
-    GPUSparseMatrix<ElemType> GPUSparseMatrix<ElemType>::operator+ (const GPUSparseMatrix<ElemType>& a) const
-    {
-        GPUSparseMatrix<ElemType> res(GetFormat(), GetComputeDeviceId());
-        GPUSparseMatrix<ElemType>::ScaleAndAdd(1,*this,1,a,res);
-        return res;
-    }
-
-    template<class ElemType>
-    GPUSparseMatrix<ElemType> GPUSparseMatrix<ElemType>::operator- (const GPUSparseMatrix<ElemType>& a) const
-    {
-        GPUSparseMatrix<ElemType> res(GetFormat(), GetComputeDeviceId());
-        GPUSparseMatrix<ElemType>::ScaleAndAdd(1, *this, -1, a, res);
-        return res;
-    }
-
-    template<class ElemType>
-    GPUSparseMatrix<ElemType>& GPUSparseMatrix<ElemType>::operator^=(ElemType alpha)
-    {
-        GPUSparseMatrix<ElemType>& us = *this;
-        ElementWisePower(alpha, us, us);
-        return us;
-    }
-
-    template<class ElemType>
-    GPUSparseMatrix<ElemType> GPUSparseMatrix<ElemType>::operator^ (ElemType alpha) const
-    {
-        GPUSparseMatrix<ElemType> c(GetFormat(), GetComputeDeviceId());
-        ElementWisePower(alpha, *this, c);
-        return c;
-    }
-
-    template<class ElemType>
-    GPUSparseMatrix<ElemType>& GPUSparseMatrix<ElemType>::operator*=(ElemType alpha)
-    {
-        GPUSparseMatrix<ElemType>& us = *this;
-        if (alpha!=1)            
-            Scale(alpha,us);
-        return us;
-    }
-
-    template<class ElemType>
-    GPUSparseMatrix<ElemType> GPUSparseMatrix<ElemType>::operator* (ElemType alpha) const
-    {
-        GPUSparseMatrix<ElemType> c(*this);
-        if (alpha!=1)
-            Scale(alpha, c);
-        return c;
-    }
-
-    template<class ElemType>
-    GPUSparseMatrix<ElemType>& GPUSparseMatrix<ElemType>::AssignElementPowerOf(const GPUSparseMatrix<ElemType>& a, const ElemType power)
-    {
-        ElementWisePower(power, a, *this);
-        return *this;
-    }
-
-    template<class ElemType>
-    GPUSparseMatrix<ElemType> GPUSparseMatrix<ElemType>::Transpose() const
-    {
-        int m = (int)GetNumRows();
-        int n = (int)GetNumCols();
-        int nnz = (int)GetNumNZElements();
-        cusparseAction_t cpVals = CUSPARSE_ACTION_NUMERIC;
-        cusparseIndexBase_t idxBase = CUSPARSE_INDEX_BASE_ZERO;
-
-        assert(GetFormat()&matrixFormatCompressed); // for now this only supports compressed formats
-        PrepareDevice();
-        GPUSparseMatrix c(GetFormat(), GetComputeDeviceId());
-        c.Resize(n, m, nnz, GetFormat(), true, false);
-        c.m_nz = nnz;
-
-        cusparseHandle_t cusparseHandle = 0;
-        CUSPARSECALL(cusparseCreate(&cusparseHandle));
-
-        cudaEvent_t done = nullptr;
-        if (do_sync)    CUDACALL(cudaEventCreate(&done));
-        if (m_format == MatrixFormat::matrixFormatSparseCSR)
-        {
-            if (sizeof(ElemType) == sizeof(float))
-            {
-                CUSPARSECALL(cusparseScsr2csc(cusparseHandle, m, n, nnz, reinterpret_cast<const float*>(this->NzValues()), this->RowLocation(), this->ColLocation(),
-                    reinterpret_cast<float*>(c.NzValues()), c.ColLocation(), c.RowLocation(), cpVals, idxBase));
-            }
-            else
-            {
-                CUSPARSECALL(cusparseDcsr2csc(cusparseHandle, m, n, nnz, reinterpret_cast<const double*>(this->NzValues()), this->RowLocation(), this->ColLocation(),
-                    reinterpret_cast<double*>(c.NzValues()), c.ColLocation(), c.RowLocation(), cpVals, idxBase));
-            }
-        }
-        else if (m_format == matrixFormatSparseCSC)
-        {
-            if (sizeof(ElemType) == sizeof(float))
-            {
-                CUSPARSECALL(cusparseScsr2csc(cusparseHandle, m, n, nnz, reinterpret_cast<const float*>(this->NzValues()), this->ColLocation(), this->RowLocation(),
-                    reinterpret_cast<float*>(c.NzValues()), c.RowLocation(), c.ColLocation(), cpVals, idxBase));
-            }
-            else
-            {
-                CUSPARSECALL(cusparseDcsr2csc(cusparseHandle, m, n, nnz, reinterpret_cast<const double*>(this->NzValues()), this->ColLocation(), this->RowLocation(),
-                    reinterpret_cast<double*>(c.NzValues()), c.RowLocation(), c.ColLocation(), cpVals, idxBase));
-            }
-        }
-        else
-        {
-            NOT_IMPLEMENTED;
-        }
-        if (do_sync)    CUDACALL(cudaEventRecord(done));
-        if (do_sync)    CUDACALL(cudaEventSynchronize(done));
-        if (do_sync)    CUDACALL(cudaEventDestroy(done));
-        CUSPARSECALL(cusparseDestroy(cusparseHandle));        
-        return c;
-    }
-
-    template<class ElemType>
-    GPUSparseMatrix<ElemType>& GPUSparseMatrix<ElemType>::AssignTransposeOf(const GPUSparseMatrix<ElemType>& a)
-    {
-        if (this == &a)
-            throw std::logic_error("AssignTransposeOf: a is the same as [this]. Does not support inplace transpose.");
-
-        if (a.IsEmpty())
-            throw std::logic_error("AssignTransposeOf: Matrix a is empty.");
-
-        *this = a.Transpose();
-        return *this;
-    }
-
-    template<class ElemType>
-    void GPUSparseMatrix<ElemType>::InplaceTranspose()
-    {
-        if (IsEmpty())
-            return;
-        // transfer converted block over to this pointer
-        *this = std::move(Transpose());
-    }
-
-    template<class ElemType>
-    GPUMatrix<ElemType> GPUSparseMatrix<ElemType>::ColumnSliceToDense(size_t startColumn, size_t numCols) const
-    {
-        int m = (int)GetNumRows();
-        int n = (int)GetNumCols();
-
-        if (numCols == 0)
-            throw std::logic_error("The slice cannot have 0 columns.");
-
-        if (startColumn + numCols > n)
-            throw std::logic_error("The slice is out of range of the source matrix.");
-
-        if (m_format != MatrixFormat::matrixFormatSparseCSC)
-            NOT_IMPLEMENTED;
-
-        GPUMatrix<ElemType> slice(m, numCols, GetComputeDeviceId());
-
-        PrepareDevice();
-        cusparseHandle_t cusparseHandle = 0;
-        CUSPARSECALL(cusparseCreate(&cusparseHandle));
-        cusparseMatDescr_t descr = 0;
-        CUSPARSECALL(cusparseCreateMatDescr(&descr));
-        cusparseSetMatType(descr, CUSPARSE_MATRIX_TYPE_GENERAL);
-        cusparseSetMatIndexBase(descr, CUSPARSE_INDEX_BASE_ZERO);
-
-        cudaEvent_t done = nullptr;
-        if (do_sync)    CUDACALL(cudaEventCreate(&done));
-        CUSPARSECALL(cusparseSetStream(cusparseHandle, t_stream));
-        if (sizeof(ElemType) == sizeof(float))
-        {
-            CUSPARSECALL(cusparseScsc2dense(cusparseHandle, m, numCols, descr, (float*)NzValues(), RowLocation(), ColLocation() + startColumn, (float*)slice.BufferPointer(), m));
-        }
-        else
-        {
-            CUSPARSECALL(cusparseDcsc2dense(cusparseHandle, m, numCols, descr, (double*)NzValues(), RowLocation(), ColLocation() + startColumn, (double*)slice.BufferPointer(), m));
-        }
-
-        if (do_sync)    CUDACALL(cudaEventRecord(done));
-        if (do_sync)    CUDACALL(cudaEventSynchronize(done));
-        if (do_sync)    CUDACALL(cudaEventDestroy(done));
-        CUSPARSECALL(cusparseDestroy(cusparseHandle));
-
-        slice.SetMatrixName(m_matrixName);
-
-        return slice;
-    }
-
-    template<class ElemType>
-    ElemType GPUSparseMatrix<ElemType>::SumOfAbsElements() const
-    {
-        if (IsEmpty())
-            throw std::logic_error("SumOfAbsElements: Matrix is empty");
-
-        cublasHandle_t cuHandle = GPUMatrix<ElemType>::GetCublasHandle(GetComputeDeviceId());
-        if (sizeof(ElemType)==sizeof(float))
-        {
-            float res=0;
-            cublasSasum(cuHandle,(int)GetNumNZElements(),reinterpret_cast<float*>(m_pArray),1,&res);
-            return res;
-        }
-        else
-        {
-            double res=0;
-            cublasDasum(cuHandle,(int)GetNumNZElements(),reinterpret_cast<double*>(m_pArray),1,&res);
-            return ElemType(res);
-        }         
-    }
-
-    template<class ElemType>
-    ElemType GPUSparseMatrix<ElemType>::SumOfElements() const
-    {
-        if (IsEmpty())
-            throw std::logic_error("SumOfElements: Matrix is empty");
-
-        PrepareDevice();
-        ElemType* d_sum = nullptr;
-        ElemType h_sum;
-        CUDACALL(cudaMalloc((void**)&d_sum,sizeof(ElemType)));
-        //WARNING: THIS kernel is not the most efficient way!
-        _reductionSum<ElemType><<<1,1024>>>(NzValues(),d_sum,(LONG64)GetNumNZElements());
-        CUDACALL(cudaMemcpy(&h_sum,d_sum,sizeof(ElemType),cudaMemcpyDeviceToHost));
-        CUDACALL(cudaFree(d_sum));               
-        return h_sum;        
-    }
-
-
-    template<class ElemType>
-    ElemType GPUSparseMatrix<ElemType>::FrobeniusNorm() const 
-    {
-        if (IsEmpty())
-            throw std::logic_error("FrobeniusNorm: Matrix is empty.");
-
-        ElemType* d_sum = nullptr;
-        ElemType h_sum=0;
-        CUDACALL(cudaMalloc((void**)&d_sum,sizeof(ElemType)));
-        //WARNING: THIS kernel is not the most efficient way!
-        _reductionSum2<ElemType><<<1,1024>>>(m_pArray,d_sum,(int)GetNumNZElements());
-        CUDACALL(cudaMemcpy(&h_sum,d_sum,sizeof(ElemType),cudaMemcpyDeviceToHost));
-        CUDACALL(cudaFree(d_sum));               
-        if (sizeof(ElemType)==sizeof(float))
-            return (ElemType)sqrtf((float)h_sum);
-        else
-            return (ElemType)sqrt((double)h_sum);
-    }
-
-    template<class ElemType>
-    ElemType GPUSparseMatrix<ElemType>::MatrixNormInf() const
-    {
-        if (IsEmpty())
-            throw std::logic_error("MatrixNorm1: Matrix is empty.");
-
-        ElemType* d_maxAbs = nullptr;
-        ElemType h_maxAbs=0;
-        CUDACALL(cudaMalloc((void**)&d_maxAbs,sizeof(ElemType)));
-        //WARNING: THIS kernel is not the most efficient way!
-        _reductionMatrixNormInf<ElemType><<<1,1024>>>(m_pArray,d_maxAbs,(int)GetNumNZElements());
-        CUDACALL(cudaMemcpy(&h_maxAbs,d_maxAbs,sizeof(ElemType),cudaMemcpyDeviceToHost));
-        CUDACALL(cudaFree(d_maxAbs));               
-        if (sizeof(ElemType)==sizeof(float))
-            return h_maxAbs;
-        else
-            return h_maxAbs; 
-    }
-
-    template<class ElemType>
-    ElemType GPUSparseMatrix<ElemType>::MatrixNorm1() const
-    {
-        if (IsEmpty())
-            throw std::logic_error("MatrixNorm1: Matrix is empty.");
-        return SumOfAbsElements();              
-    }
-
-#pragma endregion Member BLAS Functions
-
-#pragma region Other Functions
-
-    template<class ElemType>    
-    GPUSparseMatrix<ElemType>& GPUSparseMatrix<ElemType>::ElementInverse ()
-    {
-        if (IsEmpty())
-            throw std::logic_error("ElementInverse: Matrix is empty.");
-
-        long N=(long)GetNumNZElements();
-        int blocksPerGrid =(int)ceil(1.0*N/threadsPerBlock);                
-        cudaEvent_t done = nullptr;
-        if (do_sync)    CUDACALL(cudaEventCreate(&done));
-        _elemInverse<ElemType><<<blocksPerGrid,threadsPerBlock>>>(m_pArray,N);
-        if (do_sync)    CUDACALL(cudaEventRecord(done));
-        if (do_sync)    CUDACALL(cudaEventSynchronize(done));
-        if (do_sync)    CUDACALL(cudaEventDestroy(done));
-        return *this;
-    }
-
-    template<class ElemType>
-    GPUSparseMatrix<ElemType>& GPUSparseMatrix<ElemType>::AssignElementInverseOf (const GPUSparseMatrix<ElemType>& a)
-    {
-        SetValue(a);
-        return ElementInverse();
-    }
-
-    template<class ElemType>
-    GPUSparseMatrix<ElemType>& GPUSparseMatrix<ElemType>::InplaceSigmoid()
-    {
-        performInplaceFunction(0);                    
-        return *this;
-    }
-
-    template<class ElemType>
-    GPUSparseMatrix<ElemType>& GPUSparseMatrix<ElemType>::AssignSigmoidOf (const GPUSparseMatrix<ElemType>& a)
-    {
-        SetValue(a);
-        InplaceSigmoid();
-        return *this;
-    }
-
-    template<class ElemType>
-    GPUSparseMatrix<ElemType>& GPUSparseMatrix<ElemType>::InplaceLinearRectifierDerivative()
-    {
-        performInplaceFunction(6);                    
-        return *this;
-    }
-
-    template<class ElemType>
-    GPUSparseMatrix<ElemType>& GPUSparseMatrix<ElemType>::AssignLinearRectifierDerivativeOf (const GPUSparseMatrix<ElemType>& a)
-    {
-        SetValue(a);
-        InplaceLinearRectifierDerivative();
-        return *this;
-    }
-
-    template<class ElemType>
-    GPUSparseMatrix<ElemType>& GPUSparseMatrix<ElemType>::InplaceTanh()
-    {
-        performInplaceFunction(1);
-        return *this;
-    }
-
-    template<class ElemType>
-    GPUSparseMatrix<ElemType>& GPUSparseMatrix<ElemType>::AssignTanhOf (const GPUSparseMatrix<ElemType>& a)
-    {
-        SetValue(a);
-        InplaceTanh();
-        return *this;
-    }
-
-    template<class ElemType>
-    GPUSparseMatrix<ElemType>& GPUSparseMatrix<ElemType>::InplaceSqrt()
-    {
-        performInplaceFunction(2);        
-        return *this;
-    }
-
-    template<class ElemType>
-    GPUSparseMatrix<ElemType>& GPUSparseMatrix<ElemType>::AssignSqrtOf (const GPUSparseMatrix<ElemType>& a)
-    {
-        SetValue(a);
-        InplaceSqrt();
-        return *this;
-    }
-
-    template<class ElemType>
-    GPUSparseMatrix<ElemType>& GPUSparseMatrix<ElemType>::InplaceExp()
-    {
-        performInplaceFunction(3);        
-        return *this;
-    }
-
-    template<class ElemType>
-    GPUSparseMatrix<ElemType>& GPUSparseMatrix<ElemType>::AssignExpOf (const GPUSparseMatrix<ElemType>& a)
-    {
-        SetValue(a);
-        InplaceExp();
-        return *this;
-    }
-
-    template<class ElemType>
-    GPUSparseMatrix<ElemType>& GPUSparseMatrix<ElemType>::InplaceLog()
-    {
-        performInplaceFunction(4);        
-        return *this;
-    }
-
-    template<class ElemType>
-    GPUSparseMatrix<ElemType>& GPUSparseMatrix<ElemType>::AssignLogOf (const GPUSparseMatrix<ElemType>& a)
-    {
-        SetValue(a);
-        InplaceLog();
-        return *this;
-    }
-
-    template<class ElemType>
-    GPUSparseMatrix<ElemType>& GPUSparseMatrix<ElemType>::InplaceAbs()
-    {
-        performInplaceFunction(5);        
-        return *this;
-    }
-
-    template<class ElemType>
-    GPUSparseMatrix<ElemType>& GPUSparseMatrix<ElemType>::AssignAbsOf (const GPUSparseMatrix<ElemType>& a)
-    {
-        SetValue(a);
-        InplaceAbs();
-        return *this;
-    }
-
-    template<class ElemType>
-    GPUSparseMatrix<ElemType>& GPUSparseMatrix<ElemType>::InplaceTruncateBottom (const ElemType threshold)
-    {
-        if (IsEmpty())
-            throw std::logic_error("InplaceTruncateBottom: Matrix is empty.");
-        long N=(long)GetNumNZElements();
-        int blocksPerGrid =(int)ceil(N*1.0/threadsPerBlock);                
-        cudaEvent_t done = nullptr;
-        if (do_sync)    CUDACALL(cudaEventCreate(&done));
-        _inplaceTruncateBottom<ElemType><<<blocksPerGrid,threadsPerBlock>>>(m_pArray,threshold,N);
-        if (do_sync)    CUDACALL(cudaEventRecord(done));
-        if (do_sync)    CUDACALL(cudaEventSynchronize(done));
-        if (do_sync)    CUDACALL(cudaEventDestroy(done));
-        return *this;
-    }
-
-    template<class ElemType>
-    GPUSparseMatrix<ElemType>& GPUSparseMatrix<ElemType>::AssignTruncateBottomOf (const GPUSparseMatrix<ElemType>& a, const ElemType threshold)
-    {
-        if (a.IsEmpty())
-            throw std::logic_error("AssignTruncateBottomOf: Matrix a is empty.");
-
-        if (this!=&a)
-        {
-            //Resize(a.GetNumRows(), a.GetNumCols());           
-            ResizeAsAndCopyIndexFrom(a);  
-        }
-        long N=(long)GetNumNZElements();
-        int blocksPerGrid =(int)ceil(N*1.0/threadsPerBlock);                
-        cudaEvent_t done = nullptr;
-        if (do_sync)    CUDACALL(cudaEventCreate(&done));
-        _assignTruncateBottom<ElemType><<<blocksPerGrid,threadsPerBlock>>>(m_pArray,a.NzValues(),threshold,N);                        
-        if (do_sync)    CUDACALL(cudaEventRecord(done));
-        if (do_sync)    CUDACALL(cudaEventSynchronize(done));
-        if (do_sync)    CUDACALL(cudaEventDestroy(done));
-        return *this;
-    }   
-
-    template<class ElemType>
-    GPUSparseMatrix<ElemType>& GPUSparseMatrix<ElemType>::InplaceTruncateTop (const ElemType threshold)
-    {
-        if (IsEmpty())
-            throw std::logic_error("InplaceTruncateTop: Matrix is empty.");
-        long N=(long)GetNumNZElements();
-        int blocksPerGrid =(int)ceil(N*1.0/threadsPerBlock);                
-        cudaEvent_t done = nullptr;
-        if (do_sync)    CUDACALL(cudaEventCreate(&done));
-        _inplaceTruncateTop<ElemType><<<blocksPerGrid,threadsPerBlock>>>(m_pArray,threshold,N);
-        if (do_sync)    CUDACALL(cudaEventRecord(done));
-        if (do_sync)    CUDACALL(cudaEventSynchronize(done));
-        if (do_sync)    CUDACALL(cudaEventDestroy(done));
-        return *this;
-    }
-
-    template<class ElemType>
-    GPUSparseMatrix<ElemType>& GPUSparseMatrix<ElemType>::AssignTruncateTopOf (const GPUSparseMatrix<ElemType>& a, const ElemType threshold)
-    {
-        if (a.IsEmpty())
-            throw std::logic_error("AssignTruncateTopOf: Matrix a is empty.");
-
-        if (this!=&a)
-        {
-            ResizeAsAndCopyIndexFrom(a);
-        }
-
-        long N=(long)GetNumNZElements();
-        int blocksPerGrid =(int)ceil(N*1.0/threadsPerBlock);                
-        cudaEvent_t done = nullptr;
-        if (do_sync)    CUDACALL(cudaEventCreate(&done));
-        _assignTruncateTop<ElemType><<<blocksPerGrid,threadsPerBlock>>>(m_pArray,a.NzValues(),threshold,N);                        
-        if (do_sync)    CUDACALL(cudaEventRecord(done));
-        if (do_sync)    CUDACALL(cudaEventSynchronize(done));
-        if (do_sync)    CUDACALL(cudaEventDestroy(done));
-        return *this;
-    }
-
-    template<class ElemType>
-    GPUSparseMatrix<ElemType>& GPUSparseMatrix<ElemType>::SetToZeroIfAbsLessThan (const ElemType threshold)
-    {
-        if (IsEmpty())
-            throw std::logic_error("SetToZeroIfAbsLessThan: Matrix is empty.");
-        long N=(long)GetNumNZElements();
-        int blocksPerGrid =(int)ceil(N*1.0/threadsPerBlock);                
-        cudaEvent_t done = nullptr;
-        if (do_sync)    CUDACALL(cudaEventCreate(&done));
-        _setToZeroIfAbsLessThan<ElemType><<<blocksPerGrid,threadsPerBlock>>>(m_pArray,threshold,N);
-        if (do_sync)    CUDACALL(cudaEventRecord(done));
-        if (do_sync)    CUDACALL(cudaEventSynchronize(done));
-        if (do_sync)    CUDACALL(cudaEventDestroy(done));
-        return *this;
-    }
-
-
-#pragma endregion
-
-#pragma region Helper Functions
-
-    //outBuffer should be allocated to be >= size by the caller 
-    template<class ElemType>
-    template <class OutType, class InType>
-    void GPUSparseMatrix<ElemType>::CopyBuffer(OutType * outBuffer, const InType * inBuffer, const size_t size)
-    {
-#pragma omp parallel for
-        for (size_t i = 0; i<(size & ~3); i += 4)
-        {
-            outBuffer[i] = inBuffer[i];
-            outBuffer[i + 1] = inBuffer[i + 1];
-            outBuffer[i + 2] = inBuffer[i + 2];
-            outBuffer[i + 3] = inBuffer[i + 3];
-        }
-        //handle remaining stuffs
-        for (size_t i = size & ~3; i<size; i++)
-        {
-            outBuffer[i] = inBuffer[i];
-        }
-    }
-
-    template<class ElemType>
-    void* GPUSparseMatrix<ElemType>::ReserveTempHostBuffer(const size_t sizeInByte) const
-    {
-        if (m_tempHostBufferSize < sizeInByte)
-        {
-            delete[] (byte*)m_tempHostBuffer;
-            m_tempHostBuffer = new byte[sizeInByte];
-            m_tempHostBufferSize = sizeInByte;
-        }
-        return (void*)m_tempHostBuffer;
-    }
-
-    template<class ElemType>
-    void GPUSparseMatrix<ElemType>::performInplaceFunction(int kind)
-    {        
-        long N=(long)GetNumNZElements();
-        int blocksPerGrid =(int)ceil(1.0*N/threadsPerBlock);                
-        cudaEvent_t done = nullptr;
-        if (do_sync)    CUDACALL(cudaEventCreate(&done));
-        switch (kind)
-        {
-        case 0:
-            _inplaceSigmoidOnCuda<ElemType><<<blocksPerGrid,threadsPerBlock>>>(m_pArray,N);
-            break;
-        case 1:
-            _inplaceTanhOnCuda<ElemType><<<blocksPerGrid,threadsPerBlock>>>(m_pArray,N);
-            break;
-        case 2:
-            _inplaceSqrtOnCuda<ElemType><<<blocksPerGrid,threadsPerBlock>>>(m_pArray,N);
-            break;
-        case 3:
-            _inplaceExpOnCuda<ElemType><<<blocksPerGrid,threadsPerBlock>>>(m_pArray,N);
-            break;
-        case 4:
-            _inplaceLogOnCuda<ElemType><<<blocksPerGrid,threadsPerBlock>>>(m_pArray,N);
-            break;
-        case 5:
-            _inplaceAbsOnCuda<ElemType><<<blocksPerGrid,threadsPerBlock>>>(m_pArray,N);
-            break;
-        case 6:
-            _inplaceLinRectDerivative<ElemType><<<blocksPerGrid,threadsPerBlock>>>(m_pArray,N);
-        } 
-        if (do_sync)    CUDACALL(cudaEventRecord(done));
-        if (do_sync)    CUDACALL(cudaEventSynchronize(done));
-        if (do_sync)    CUDACALL(cudaEventDestroy(done));
-    }
-
- 
-
-#pragma endregion Helper Functions
-
-    template class GPUSparseMatrix<float>; 
-    template class GPUSparseMatrix<double>;    
-
-    template <class ElemType>
-    MATH_API File& operator>>(File& stream, GPUSparseMatrix<ElemType>& us)
-    {
-        stream.GetMarker(fileMarkerBeginSection, std::wstring(L"BMAT"));
-        size_t elsize;
-        stream>>elsize;
-        if (sizeof(ElemType)!=elsize)
-            throw std::runtime_error("Template argument size doesn't match those in file");
-        std::wstring matrixName;
-
-        // now prepare this header to receive the data being read
-        size_t nz, colnum, rownum;
-        int format;
-
-        // read in the header information
-        stream>>matrixName>>format>>nz>>colnum>>rownum;
-
-        us.m_format = (MatrixFormat)format;
-        if (us.m_format != matrixFormatSparseCSC && us.m_format != matrixFormatSparseCSR)
-            NOT_IMPLEMENTED;
-
-        us.Resize(rownum, colnum, nz, true, false);
-        us.SetNzCount(nz);
-
-        if (nz > 0)
-        {
-            size_t compressedSize = (us.m_format == matrixFormatSparseCSC) ? colnum + 1 : rownum + 1;
-            ElemType* dataBuffer = new ElemType[nz];
-            CPUSPARSE_INDEX_TYPE * unCompressedIndex = new CPUSPARSE_INDEX_TYPE[nz];
-            CPUSPARSE_INDEX_TYPE * compressedIndex = new CPUSPARSE_INDEX_TYPE[compressedSize];
-
-            // read in the sparse matrix info
-            for (size_t i = 0; i < nz; ++i)
-            {
-                stream >> dataBuffer[i];
-            }
-            for (size_t i = 0; i < nz; ++i)
-            {
-                size_t val;
-                stream >> val;
-                unCompressedIndex[i] = val;
-            }
-            for (size_t i = 0; i < compressedSize; ++i)
-            {
-                size_t val;
-                stream >> val;
-                compressedIndex[i] = val;
-            }
-
-            if (us.m_format == matrixFormatSparseCSC)
-                us.SetMatrixFromCSCFormat(compressedIndex, unCompressedIndex, dataBuffer, nz, rownum, colnum);
-            else if (us.m_format == matrixFormatSparseCSR)
-                us.SetMatrixFromCSRFormat(compressedIndex, unCompressedIndex, dataBuffer, nz, rownum, colnum);
-
-            delete[] dataBuffer;
-            delete[] unCompressedIndex;
-            delete[] compressedIndex;
-        }
-
-        stream.GetMarker(fileMarkerEndSection, std::wstring(L"EMAT"));
-        us.SetMatrixName(matrixName.c_str());
-
-        return stream;
-    }
-
-    template MATH_API File& operator>>(File& stream, GPUSparseMatrix<float>& us);
-    template MATH_API File& operator>>(File& stream, GPUSparseMatrix<double>& us);
-
-    template <class ElemType>
-    MATH_API File& operator<<(File& stream, const GPUSparseMatrix<ElemType>& us)
-    {
-        if (us.m_format != matrixFormatSparseCSC && us.m_format != matrixFormatSparseCSR)
-            NOT_IMPLEMENTED;
-
-        stream.PutMarker(fileMarkerBeginSection, std::wstring(L"BMAT"));
-        stream<<sizeof(ElemType);
-        if (us.GetMatrixName()==nullptr)
-        {
-            std::wstring s(L"nnmatrix");
-            stream<<s;
-        }
-        else
-        {
-            stream<<us.GetMatrixName();
-        }
-
-        size_t nz = us.GetNumNZElements(), numRows=us.GetNumRows(), numCols=us.GetNumCols();
-        size_t compressedSize = us.SecondaryIndexCount();
-        int format = us.GetFormat();
-
-        stream << format << nz << numCols << numRows;
-
-        if (nz > 0)
-        {
-            ElemType *dataBuffer = nullptr;
-            CPUSPARSE_INDEX_TYPE* compressedIndex = nullptr;
-            CPUSPARSE_INDEX_TYPE* unCompressedIndex = nullptr;
-
-            if (us.m_format == matrixFormatSparseCSC)
-                us.GetMatrixFromCSCFormat(compressedIndex, unCompressedIndex, dataBuffer, nz, numRows, numCols);
-            else if (us.m_format == matrixFormatSparseCSR)
-                us.GetMatrixFromCSRFormat(compressedIndex, unCompressedIndex, dataBuffer, nz, numRows, numCols);
-            else
-                NOT_IMPLEMENTED;
-
-            for (size_t i = 0; i < nz; ++i)
-            {
-                stream << dataBuffer[i];
-            }
-            for (size_t i = 0; i < nz; ++i)
-            {
-                size_t val = unCompressedIndex[i];
-                stream << val;
-            }
-            for (size_t i = 0; i < compressedSize; ++i)
-            {
-                size_t val = compressedIndex[i];
-                stream << val;
-            }
-
-            delete[] dataBuffer;
-            delete[] unCompressedIndex;
-            delete[] compressedIndex;
-        }
-
-        stream.PutMarker(fileMarkerEndSection, std::wstring(L"EMAT"));
-
-        return stream;
-    }
-
-    template MATH_API File& operator<<(File& stream, const GPUSparseMatrix<float>& us);
-    template MATH_API File& operator<<(File& stream, const GPUSparseMatrix<double>& us);
-
-}}}
-
-#endif  // CPUONLY
-=======
-//
-// <copyright file="GPUSparseMatrix.cu" company="Microsoft">
-//     Copyright (c) Microsoft Corporation.  All rights reserved.
-// </copyright>
-//
-
-#include "BestGpu.h"
-
-#ifndef CPUONLY
-
-#include "GPUSparseMatrix.h"
-#include "GPUMatrix.h"
-#include <cuda_runtime.h>
-#include <cusparse_v2.h>
-#include "cublas_v2.h"
-#include "GPUMatrixCUDAKernels.cu"
-#include <functional>
-#include "CommonMatrix.h"
-#include <iostream> // for cout
-#include <assert.h>
-
-#pragma warning (disable: 4267) // conversion from 'size_t' to 'unsigned int'; happens in CUDA <<<a,b>>> syntax if a and b are size_t
-#pragma warning (disable: 4127) // conditional expression is constant; "if (sizeof(ElemType)==sizeof(float))" triggers this
-
-#ifdef    _WIN32
-// thread local storage to access the current stream, initalize to default stream
-extern __declspec (thread)
-#else
-static
-#endif
-cudaStream_t t_stream;
-
-
-void CUDACALL(cudaError_t x) 
-{
-    if(x!=cudaSuccess) 
-    { 
-        const char* errmsg = cudaGetErrorString(x);
-        std::cerr<< "!!!!!!!!CUDA EXCEPTION: " << errmsg << std::endl;
-
-        throw std::runtime_error(errmsg);
-    }    
-}
-
-void CUSPARSECALL(cusparseStatus_t x) 
-{
-    if(x!= CUSPARSE_STATUS_SUCCESS) 
-    {         
-        std::cerr << "!!!!!!!!CUSPARSE EXCEPTION: " << std::endl;
-        throw std::runtime_error("CUSPARSE EXCEPTION");
-    }    
-}
-
-void CUBLASCALL(cublasStatus_t x)
-{
-    if (x != CUBLAS_STATUS_SUCCESS)
-    {
-        std::cerr << "!!!!!!!!CUBLAS EXCEPTION: " << std::endl;
-        throw std::runtime_error("CUBLAS fail");
-    }
-}
-
-namespace Microsoft { namespace MSR { namespace CNTK {
-
-#pragma region Constructors and Destructor
-
-#ifdef NO_SYNC
-    template<class ElemType> bool GPUSparseMatrix<ElemType>::do_sync = false;
-#else
-    template<class ElemType> bool GPUSparseMatrix<ElemType>::do_sync = true;
-#endif
-
-    template<class ElemType>
-    void GPUSparseMatrix<ElemType>::ZeroInit(const MatrixFormat matrixFormat, const DEVICEID_TYPE computeDevice)
-    {
-        if (matrixFormat != MatrixFormat::matrixFormatSparseCSC && matrixFormat != MatrixFormat::matrixFormatSparseCSR &&
-            matrixFormat != MatrixFormat::matrixFormatSparseBlockCol && matrixFormat != MatrixFormat::matrixFormatSparseBlockRow)
-        {
-            throw std::logic_error("GPUSparseMatrix:  unsupported sparse matrix format");
-        }
-
-        m_computeDevice = (computeDevice == AUTOPLACEMATRIX) ? GPUMatrix<ElemType>::GetBestGPUDeviceId() : computeDevice; //current GPU device Id
-        m_numRows=0;  
-        m_numCols=0;
-        m_elemSizeAllocated = m_nz = 0; //Number of non-zero elements
-        m_totalBufferSizeAllocated = 0;
-        m_format = matrixFormat;
-        m_externalBuffer = false;
-        m_pArray=nullptr; 
-        m_matrixName=nullptr;
-
-        m_blockSize = 0;
-
-        m_rowToId = nullptr;
-
-        m_tempHostBuffer = nullptr;
-        m_tempHostBufferSize = 0;
-    }
-
-    template<class ElemType>    
-    GPUSparseMatrix<ElemType>::GPUSparseMatrix(const size_t numRows, const size_t numCols, const size_t numNZ, const MatrixFormat matrixFormat /*= MatrixFormat::matrixFormatSparseCSR*/, const DEVICEID_TYPE computeDevice /*= AUTOPLACEMATRIX*/)
-    {
-        ZeroInit(matrixFormat, computeDevice);
-        Resize(numRows, numCols, numNZ, true, false);
-    }
-
-    template<class ElemType>
-    GPUSparseMatrix<ElemType>::GPUSparseMatrix(const MatrixFormat matrixFormat /*= MatrixFormat::matrixFormatSparseCSR*/,
-        const DEVICEID_TYPE computeDevice /*= AUTOPLACEMATRIX*/)
-    {
-        ZeroInit(matrixFormat, computeDevice);
-    }
-
-    template<class ElemType>
-    GPUSparseMatrix<ElemType>::GPUSparseMatrix(const GPUMatrix<ElemType>& deepCopy, const MatrixFormat matrixFormat /*= MatrixFormat::matrixFormatSparseCSR*/)
-    {
-        ZeroInit(matrixFormat, deepCopy.GetComputeDeviceId());
-        if (!deepCopy.IsEmpty()) 
-            SetValue(deepCopy, matrixFormat);
-    }
-
-    template<class ElemType>
-    GPUSparseMatrix<ElemType>::GPUSparseMatrix(const GPUSparseMatrix<ElemType>& deepCopy)
-    {
-
-        ZeroInit(deepCopy.GetFormat(), deepCopy.GetComputeDeviceId());
-        DeepCopy(deepCopy);
-    }
-
-    // PrepareDevice - Setup the correct cuda context for an operation
-    // deviceId - the device on which the operation will take place
-    //            defaults to -1, which means use matrices current device
-    template<class ElemType>
-    DEVICEID_TYPE GPUSparseMatrix<ElemType>::PrepareDevice(DEVICEID_TYPE deviceId /*=-1*/) const
-    {
-        // if default value use current compute device
-        DEVICEID_TYPE newId = deviceId >= 0 ? deviceId : m_computeDevice;
-
-        Microsoft::MSR::CNTK::PrepareDevice(newId);
-        return newId;
-    }
-
-    template<class ElemType>
-    void GPUSparseMatrix<ElemType>::DeepCopy(const GPUSparseMatrix<ElemType>& deepCopy)
-    {
-        ChangeDeviceTo(deepCopy.m_computeDevice);
-        deepCopy.PrepareDevice();
-
-        Resize(deepCopy.m_numRows, deepCopy.m_numCols, deepCopy.m_nz, deepCopy.m_format, true, false);
-        m_nz = deepCopy.m_nz;
-        CUDACALL(cudaMemcpy(NzValues(), deepCopy.NzValues(), NzSize(), cudaMemcpyDeviceToDevice));
-        CUDACALL(cudaMemcpy(MajorIndexLocation(), deepCopy.MajorIndexLocation(), MajorIndexSize(), cudaMemcpyDeviceToDevice));
-        CUDACALL(cudaMemcpy(SecondaryIndexLocation(), deepCopy.SecondaryIndexLocation(), SecondaryIndexSize(), cudaMemcpyDeviceToDevice));
-
-        m_externalBuffer = false;
-        SetMatrixName(deepCopy.m_matrixName);
-
-        //TODO: to copy other varibles used only for class based LM
-    }
-
-    template<class ElemType>
-    void GPUSparseMatrix<ElemType>::SetValue(const GPUSparseMatrix<ElemType>& deepCopy)
-    {
-        DeepCopy(deepCopy);
-    }
-
-    template<class ElemType>
-    void GPUSparseMatrix<ElemType>::SetValue(const CPUSparseMatrix<ElemType>& deepCopy)
-    {
-        SetFormat(deepCopy.GetFormat());
-        if (deepCopy.IsEmpty())
-        {
-            Reset();
-            return;
-        }
-
-        if (deepCopy.GetFormat() == matrixFormatSparseCSR)
-        {
-            SetMatrixFromCSRFormat(deepCopy.RowLocation(), deepCopy.ColLocation(), deepCopy.NzValues(), deepCopy.NzCount(), deepCopy.GetNumRows(), deepCopy.GetNumCols());
-
-        }
-        else if (deepCopy.GetFormat() == matrixFormatSparseCSC)
-        {
-            SetMatrixFromCSCFormat(deepCopy.ColLocation(), deepCopy.RowLocation(), deepCopy.NzValues(), deepCopy.NzCount(), deepCopy.GetNumRows(), deepCopy.GetNumCols());
-        }
-        else
-            NOT_IMPLEMENTED;
-    }
-
-    template<class ElemType>
-    void GPUSparseMatrix<ElemType>::CopyToCPUSparseMatrix(CPUSparseMatrix<ElemType> &cpuSparseMatrix) const
-    {
-        cpuSparseMatrix.SetFormat(GetFormat());
-        if (IsEmpty())
-        {
-            cpuSparseMatrix.Reset();
-            return;
-        }
-
-        if (this->GetFormat() == matrixFormatSparseCSR)
-        {
-            //we need to do conversion because CPUSparseMatrix uses size_t for indexes while GPUSparseMatrix uses int
-            cpuSparseMatrix.Resize(GetNumRows(), GetNumCols(), GetNumNZElements(), true, false);
-            cpuSparseMatrix.SetNzCount(GetNumNZElements());
-
-            PrepareDevice();
-
-            if (sizeof(GPUSPARSE_INDEX_TYPE) == sizeof(CPUSPARSE_INDEX_TYPE))
-            {
-                CUDACALL(cudaMemcpy(cpuSparseMatrix.RowLocation(), RowLocation(), RowSize(), cudaMemcpyDeviceToHost));
-                CUDACALL(cudaMemcpy(cpuSparseMatrix.ColLocation(), ColLocation(), ColSize(), cudaMemcpyDeviceToHost));
-            }
-            else
-            {
-                GPUSPARSE_INDEX_TYPE *h_CSRRow = (GPUSPARSE_INDEX_TYPE *)ReserveTempHostBuffer(RowSize());
-                CUDACALL(cudaMemcpy(h_CSRRow, RowLocation(), RowSize(), cudaMemcpyDeviceToHost));
-                CopyBuffer(cpuSparseMatrix.RowLocation(), h_CSRRow, SecondaryIndexCount());
-
-                GPUSPARSE_INDEX_TYPE *h_Col = (GPUSPARSE_INDEX_TYPE *)ReserveTempHostBuffer(ColSize());
-                CUDACALL(cudaMemcpy(h_Col, ColLocation(), ColSize(), cudaMemcpyDeviceToHost));
-                CopyBuffer(cpuSparseMatrix.ColLocation(), h_Col, MajorIndexCount());
-            }
-
-            CUDACALL(cudaMemcpy(cpuSparseMatrix.NzValues(), NzValues(), NzSize(), cudaMemcpyDeviceToHost));
-
-        }
-        else if (this->GetFormat() == matrixFormatSparseCSC)
-        {
-            //we need to do conversion because CPUSparseMatrix uses size_t for indexes while GPUSparseMatrix uses int
-            cpuSparseMatrix.Resize(GetNumRows(), GetNumCols(), GetNumNZElements(), true, false);
-            cpuSparseMatrix.SetNzCount(GetNumNZElements());
-
-            PrepareDevice();
-            if (sizeof(GPUSPARSE_INDEX_TYPE) == sizeof(CPUSPARSE_INDEX_TYPE))
-            {
-                CUDACALL(cudaMemcpy(cpuSparseMatrix.RowLocation(), RowLocation(), RowSize(), cudaMemcpyDeviceToHost));
-                CUDACALL(cudaMemcpy(cpuSparseMatrix.ColLocation(), ColLocation(), ColSize(), cudaMemcpyDeviceToHost));
-            }
-            else
-            {
-                GPUSPARSE_INDEX_TYPE *h_CSCCol = (GPUSPARSE_INDEX_TYPE *)ReserveTempHostBuffer(ColSize());
-                CUDACALL(cudaMemcpy(h_CSCCol, ColLocation(), ColSize(), cudaMemcpyDeviceToHost));
-                CopyBuffer(cpuSparseMatrix.ColLocation(), h_CSCCol, SecondaryIndexCount());
-
-                GPUSPARSE_INDEX_TYPE *h_Row = (GPUSPARSE_INDEX_TYPE *)ReserveTempHostBuffer(RowSize());
-                CUDACALL(cudaMemcpy(h_Row, RowLocation(), RowSize(), cudaMemcpyDeviceToHost));
-                CopyBuffer(cpuSparseMatrix.RowLocation(), h_Row, MajorIndexCount());
-            }
-
-            CUDACALL(cudaMemcpy(cpuSparseMatrix.NzValues(), NzValues(), NzSize(), cudaMemcpyDeviceToHost));
-        }
-        else
-            NOT_IMPLEMENTED;
-    }   
-
-
-    template<class ElemType>
-    void GPUSparseMatrix<ElemType>::CopyToDenseMatrix(GPUMatrix<ElemType> & denseMatrix) const
-    {
-        if (IsEmpty())
-        {
-            denseMatrix.Resize(0, 0);
-            return;
-        }
-
-        PrepareDevice();
-        cusparseHandle_t cusparseHandle = 0;
-        CUSPARSECALL(cusparseCreate(&cusparseHandle));
-        cusparseMatDescr_t descr = 0;
-        CUSPARSECALL(cusparseCreateMatDescr(&descr));
-        cusparseSetMatType(descr, CUSPARSE_MATRIX_TYPE_GENERAL);
-        cusparseSetMatIndexBase(descr, CUSPARSE_INDEX_BASE_ZERO);
-
-        denseMatrix.Resize(m_numRows, m_numCols);
-
-        cudaEvent_t done = nullptr;
-        if (do_sync)    CUDACALL(cudaEventCreate(&done));
-        CUSPARSECALL(cusparseSetStream(cusparseHandle, t_stream));
-        if (m_format == MatrixFormat::matrixFormatSparseCSR)
-        {
-            if (sizeof(ElemType) == sizeof(float))
-            {
-                CUSPARSECALL(cusparseScsr2dense(cusparseHandle, int(m_numRows), int(m_numCols), descr, (float*)NzValues(), RowLocation(), ColLocation(), (float*)denseMatrix.BufferPointer(), int(m_numRows)));
-            }
-            else
-            {
-                CUSPARSECALL(cusparseDcsr2dense(cusparseHandle, int(m_numRows), int(m_numCols), descr, (double*)NzValues(), RowLocation(), ColLocation(), (double*)denseMatrix.BufferPointer(), int(m_numRows)));
-            }
-        }
-        else if (m_format == MatrixFormat::matrixFormatSparseCSC)
-        {
-            if (sizeof(ElemType) == sizeof(float))
-            {
-                CUSPARSECALL(cusparseScsc2dense(cusparseHandle, int(m_numRows), int(m_numCols), descr, (float*)NzValues(), RowLocation(), ColLocation(), (float*)denseMatrix.BufferPointer(), int(m_numRows)));
-            }
-            else
-            {
-                CUSPARSECALL(cusparseDcsc2dense(cusparseHandle, int(m_numRows), int(m_numCols), descr, (double*)NzValues(), RowLocation(), ColLocation(), (double*)denseMatrix.BufferPointer(), int(m_numRows)));
-            }
-        }
-        else
-        {
-            NOT_IMPLEMENTED;
-        }
-
-        if (do_sync)    CUDACALL(cudaEventRecord(done));
-        if (do_sync)    CUDACALL(cudaEventSynchronize(done));
-        if (do_sync)    CUDACALL(cudaEventDestroy(done));
-        CUSPARSECALL(cusparseDestroy(cusparseHandle));
-
-        denseMatrix.SetMatrixName(m_matrixName);
-    }
-
-    template<class ElemType>
-    void GPUSparseMatrix<ElemType>::ConvertToSparseFormat(MatrixFormat newFormat, GPUSparseMatrix<ElemType>& outMatrix) const
-    {
-        if (IsEmpty())
-        {
-            outMatrix.ZeroInit(newFormat, GetComputeDeviceId());
-            return;
-        }
-
-        MatrixFormat oldFormat = GetFormat();
-        if (oldFormat == newFormat)
-        {
-            outMatrix.SetValue(*this);
-            return;
-        }
-
-        PrepareDevice();
-        cusparseHandle_t cusparseHandle = 0;
-        CUSPARSECALL(cusparseCreate(&cusparseHandle));
-
-        cudaEvent_t done = nullptr;
-        if (do_sync)    CUDACALL(cudaEventCreate(&done));
-        CUSPARSECALL(cusparseSetStream(cusparseHandle, t_stream));
-
-        outMatrix.ChangeDeviceTo(GetComputeDeviceId());
-        outMatrix.Resize(m_numRows, m_numCols, m_nz,newFormat, true, false);
-        outMatrix.SetNzCount(m_nz);
-
-        if (oldFormat == matrixFormatSparseCSR && newFormat == matrixFormatSparseCSC)
-        {
-            if (sizeof(ElemType) == sizeof(float))
-            {
-                CUSPARSECALL(cusparseScsr2csc(cusparseHandle, int(m_numRows), int(m_numCols), int(m_nz),
-                    (float*)NzValues(), RowLocation(), ColLocation(), (float*)outMatrix.NzValues(),
-                    outMatrix.RowLocation(), outMatrix.ColLocation(), CUSPARSE_ACTION_NUMERIC, CUSPARSE_INDEX_BASE_ZERO));
-            }
-            else
-            {
-                CUSPARSECALL(cusparseDcsr2csc(cusparseHandle, int(m_numRows), int(m_numCols), int(m_nz),
-                    (double*)NzValues(), RowLocation(), ColLocation(), (double*)outMatrix.NzValues(),
-                    outMatrix.RowLocation(), outMatrix.ColLocation(), CUSPARSE_ACTION_NUMERIC, CUSPARSE_INDEX_BASE_ZERO));
-            }
-        }
-        else
-        {
-            NOT_IMPLEMENTED;
-        }
-
-        if (do_sync)    CUDACALL(cudaEventRecord(done));
-        if (do_sync)    CUDACALL(cudaEventSynchronize(done));
-        if (do_sync)    CUDACALL(cudaEventDestroy(done));
-        CUSPARSECALL(cusparseDestroy(cusparseHandle));
-    }
-
-    template<class ElemType>
-    void GPUSparseMatrix<ElemType>::ConvertToSparseFormat(MatrixFormat newFormat)
-    {
-        if (IsEmpty())
-        {
-            SetFormat(newFormat);
-            return;
-        }
-
-        MatrixFormat oldFormat = GetFormat();
-        if (oldFormat == newFormat)
-            return;
-
-        GPUSparseMatrix<ElemType> tempMatrix(newFormat, GetComputeDeviceId());
-        ConvertToSparseFormat(newFormat, tempMatrix);
-
-        *this = std::move(tempMatrix);
-    }
-
-    template<class ElemType>
-    GPUMatrix<ElemType> GPUSparseMatrix<ElemType>::CopyToDenseMatrix() const
-    {
-        GPUMatrix<ElemType> res(GetComputeDeviceId());
-        if (!IsEmpty())
-            CopyToDenseMatrix(res);
-        return res;
-    }
-
-    template<class ElemType>
-    void GPUSparseMatrix<ElemType>::ChangeDeviceTo(DEVICEID_TYPE to_id)
-    {
-        if (!OwnBuffer())
-            throw std::logic_error("Cannot change device on Managed external matrix");
-        if (to_id == CPUDEVICE)
-            throw std::logic_error("to_id must be valid GPU");
-        if (m_computeDevice == to_id)
-            return;
-
-        if (m_totalBufferSizeAllocated == 0)  //nothing to move
-        {
-            assert(m_pArray == nullptr);
-        }
-        else
-        {
-            PrepareDevice(to_id);
-            ElemType* d_dst = NULL;
-            CUDACALL(cudaMalloc((void**)&d_dst, m_totalBufferSizeAllocated));
-
-            // first try peer access
-            int canAccessPeer = false;
-            CUDACALL(cudaDeviceCanAccessPeer(&canAccessPeer, to_id, m_computeDevice));
-            if (canAccessPeer)
-            {
-                CUDACALL(cudaDeviceEnablePeerAccess(m_computeDevice, 0));
-                CUDACALL(cudaMemcpyPeer(d_dst, to_id, m_pArray, m_computeDevice, m_totalBufferSizeAllocated));
-            }
-            else
-            {
-                // peer access didn't work, just copy normal
-                // make this more efficient by keeping some buffers available for each copy
-                ElemType* h_dst = NULL;
-                PrepareDevice();
-                CUDACALL(cudaMallocHost((void**)&h_dst, m_totalBufferSizeAllocated));
-                CUDACALL(cudaMemcpy(h_dst, m_pArray, m_totalBufferSizeAllocated, cudaMemcpyDeviceToHost));
-                PrepareDevice((DEVICEID_TYPE)to_id);
-                CUDACALL(cudaMemcpy(d_dst, h_dst, m_totalBufferSizeAllocated, cudaMemcpyHostToDevice));
-                CUDACALL(cudaFreeHost(h_dst));
-            }
-
-            PrepareDevice();
-            CUDACALL(cudaFree(m_pArray));
-            m_pArray = d_dst;
-        }
-
-        SetComputeDeviceId(PrepareDevice(to_id));
-    }
-
-    template<class ElemType>
-    void GPUSparseMatrix<ElemType>::SetValue(const GPUMatrix<ElemType>& denseMatrix)
-    {
-        SetValue(denseMatrix, GetFormat());
-    }
-
-    template<class ElemType>
-    void GPUSparseMatrix<ElemType>::SetValue(const GPUMatrix<ElemType>& denseMatrix, const MatrixFormat matrixFormat)
-    {
-        if (matrixFormat != matrixFormatSparseCSR && matrixFormat != matrixFormatSparseCSC)
-        {
-            NOT_IMPLEMENTED;
-        }
-
-        PrepareDevice();
-        cusparseHandle_t cusparseHandle = 0;
-        CUSPARSECALL(cusparseCreate(&cusparseHandle));
-        cusparseMatDescr_t descr = 0;
-        CUSPARSECALL(cusparseCreateMatDescr(&descr));
-        cusparseSetMatType(descr,CUSPARSE_MATRIX_TYPE_GENERAL);
-        cusparseSetMatIndexBase(descr,CUSPARSE_INDEX_BASE_ZERO);
-
-        int numRows = (int)denseMatrix.GetNumRows(); //m
-        int numCols = (int)denseMatrix.GetNumCols(); //n
-
-        int *nnzPerRowOrCol = nullptr;
-        CUDACALL(cudaMalloc((void**)&nnzPerRowOrCol, sizeof(GPUSPARSE_INDEX_TYPE)*((matrixFormat&matrixFormatRowMajor) ? numRows : numCols)));
-
-        int nnzTotalDevHostPtr = -1;
-
-        cudaEvent_t done = nullptr;
-        if (do_sync)    CUDACALL(cudaEventCreate(&done));
-
-        if (sizeof(ElemType)==sizeof(float))
-        {
-            CUSPARSECALL(cusparseSnnz(cusparseHandle, (matrixFormat&matrixFormatRowMajor) ? CUSPARSE_DIRECTION_ROW : CUSPARSE_DIRECTION_COLUMN, (int)numRows, (int)numCols, descr,
-                reinterpret_cast<float*>(denseMatrix.BufferPointer()), (int)numRows, nnzPerRowOrCol, &nnzTotalDevHostPtr));
-        }
-        else
-        {
-            CUSPARSECALL(cusparseDnnz(cusparseHandle, (matrixFormat&matrixFormatRowMajor) ? CUSPARSE_DIRECTION_ROW : CUSPARSE_DIRECTION_COLUMN, (int)numRows, (int)numCols, descr,
-                reinterpret_cast<double*>(denseMatrix.BufferPointer()), (int)numRows, nnzPerRowOrCol, &nnzTotalDevHostPtr));
-        }
-        if (do_sync)    CUDACALL(cudaEventRecord(done));
-        if (do_sync)    CUDACALL(cudaEventSynchronize(done));
-        if (do_sync)    CUDACALL(cudaEventDestroy(done));
-
-        Resize(numRows, numCols, nnzTotalDevHostPtr, matrixFormat, true, false);
-        SetNzCount(nnzTotalDevHostPtr);
-
-        if (do_sync)    CUDACALL(cudaEventCreate(&done));
-        
-        if (m_format == MatrixFormat::matrixFormatSparseCSR)
-        {
-            if (sizeof(ElemType) == sizeof(float))
-            {
-                CUSPARSECALL(cusparseSdense2csr(cusparseHandle, (int)m_numRows, (int)m_numCols, descr, reinterpret_cast<float*>(denseMatrix.BufferPointer()),
-                    (int)m_numRows, nnzPerRowOrCol, reinterpret_cast<float*>(NzValues()), RowLocation(), ColLocation()));
-            }
-            else
-            {
-                CUSPARSECALL(cusparseDdense2csr(cusparseHandle, (int)m_numRows, (int)m_numCols, descr, reinterpret_cast<double*>(denseMatrix.BufferPointer()),
-                    (int)m_numRows, nnzPerRowOrCol, reinterpret_cast<double*>(NzValues()), RowLocation(), ColLocation()));
-            }
-        }
-        else if (m_format == MatrixFormat::matrixFormatSparseCSC)
-        {
-            if (sizeof(ElemType) == sizeof(float))
-            {
-                CUSPARSECALL(cusparseSdense2csc(cusparseHandle, (int)m_numRows, (int)m_numCols, descr, reinterpret_cast<float*>(denseMatrix.BufferPointer()),
-                    (int)m_numRows, nnzPerRowOrCol, reinterpret_cast<float*>(NzValues()), RowLocation(), ColLocation()));
-            }
-            else
-            {
-                CUSPARSECALL(cusparseDdense2csc(cusparseHandle, (int)m_numRows, (int)m_numCols, descr, reinterpret_cast<double*>(denseMatrix.BufferPointer()),
-                    (int)m_numRows, nnzPerRowOrCol, reinterpret_cast<double*>(NzValues()), RowLocation(), ColLocation()));
-            }
-        }
-        if (do_sync)    CUDACALL(cudaEventRecord(done));
-        if (do_sync)    CUDACALL(cudaEventSynchronize(done));
-        if (do_sync)    CUDACALL(cudaEventDestroy(done));
-        SetMatrixName(denseMatrix.GetMatrixName());
-    }
-
-    template<class ElemType>
-    GPUSparseMatrix<ElemType>& GPUSparseMatrix<ElemType>::operator=(const GPUSparseMatrix<ElemType>& deepCopy)
-    {
-        if (this != &deepCopy)
-        {
-            SetValue(deepCopy);
-        }
-        return *this;       
-    }
-
-    template<class ElemType>
-    GPUSparseMatrix<ElemType>::GPUSparseMatrix(GPUSparseMatrix<ElemType>&& moveFrom)
-    {
-        m_computeDevice=moveFrom.m_computeDevice;
-        m_numRows=moveFrom.m_numRows;  
-        m_numCols=moveFrom.m_numCols;
-        m_nz=moveFrom.m_nz; 
-        m_elemSizeAllocated = moveFrom.m_elemSizeAllocated;
-        m_totalBufferSizeAllocated = moveFrom.m_totalBufferSizeAllocated;
-        m_pArray = moveFrom.m_pArray;
-        m_format = moveFrom.m_format;
-        m_externalBuffer = moveFrom.m_externalBuffer;
-        m_matrixName=moveFrom.m_matrixName;
-
-        m_blockSize = moveFrom.m_blockSize;
-
-        m_rowToId = moveFrom.m_rowToId;
-
-        m_tempHostBuffer = moveFrom.m_tempHostBuffer;
-        m_tempHostBufferSize = moveFrom.m_tempHostBufferSize;
-
-        moveFrom.ZeroInit(moveFrom.m_format, moveFrom.m_computeDevice);  //so that memory in moveFrom is not freeed
-    }
-
-    template<class ElemType>
-    GPUSparseMatrix<ElemType>& GPUSparseMatrix<ElemType>::operator=(GPUSparseMatrix<ElemType>&& moveFrom)
-    {
-        Clear();
-        m_computeDevice=moveFrom.m_computeDevice;
-        m_numRows=moveFrom.m_numRows;
-        m_numCols=moveFrom.m_numCols;
-        m_nz=moveFrom.m_nz;
-        m_elemSizeAllocated = moveFrom.m_elemSizeAllocated;
-        m_totalBufferSizeAllocated = moveFrom.m_totalBufferSizeAllocated;
-        m_pArray = moveFrom.m_pArray;
-        m_format = moveFrom.m_format;
-        m_externalBuffer = moveFrom.m_externalBuffer;
-
-        m_matrixName=moveFrom.m_matrixName;
-
-        m_blockSize = moveFrom.m_blockSize;
-
-        m_rowToId = moveFrom.m_rowToId;
-
-        m_tempHostBuffer = moveFrom.m_tempHostBuffer;
-        m_tempHostBufferSize = moveFrom.m_tempHostBufferSize;
-
-        moveFrom.ZeroInit(moveFrom.m_format, moveFrom.m_computeDevice);
-
-        return *this;
-    }
-
-    template<class ElemType>
-    GPUSparseMatrix<ElemType>::~GPUSparseMatrix()
-    {
-        Clear();
-    }
-
-    template<class ElemType>
-    void GPUSparseMatrix<ElemType>::Clear()
-    {
-        if (m_matrixName!=nullptr) 
-        {
-            delete[] m_matrixName;
-            m_matrixName = NULL;
-        }
-
-        if(m_pArray != nullptr) 
-            CUDACALL(cudaFree(m_pArray));
-
-        if (m_rowToId != nullptr)
-            CUDACALL(cudaFree(m_rowToId));
-
-        if (m_tempHostBuffer != nullptr)
-            delete[] (byte*)m_tempHostBuffer;
-
-        ZeroInit(m_format, m_computeDevice);
-    }
-
-    //ResizeAsAndCopyIndexFrom - Resize this sparse matrix to have the same element structure as the passed matrix
-    // a - sparse matrix whose structure we want to clone
-    // remark: this was done for element wise operations where the structure will be identical after an operation
-    template<class ElemType>
-    void GPUSparseMatrix<ElemType>::ResizeAsAndCopyIndexFrom(const GPUSparseMatrix<ElemType>& a, const bool growOnly /*= true*/)
-    {
-        Resize(a.m_numRows, a.m_numCols, a.m_nz, a.m_format, growOnly, false);
-        SetNzCount(a.m_nz);
-
-        CUDACALL(cudaMemcpy(MajorIndexLocation(), a.MajorIndexLocation(), MajorIndexSize(), cudaMemcpyDeviceToDevice));
-        CUDACALL(cudaMemcpy(SecondaryIndexLocation(), a.SecondaryIndexLocation(), SecondaryIndexSize(), cudaMemcpyDeviceToDevice));
-    }
-
-    //-------------------------------------------------------------------------
-    // Start of new GPU Sparse Matrix code 
-    //-------------------------------------------------------------------------
-    template<class ElemType>
-    void GPUSparseMatrix<ElemType>::Resize(const size_t numRows, const size_t numCols, const size_t numNZElemToReserve, const bool growOnly, bool keepExistingValues)
-    {
-        Resize(numRows, numCols, numNZElemToReserve, GetFormat(), growOnly, keepExistingValues);
-    }
-
-    //WARNING: When memory is reallocated existing information will be lost, workaround is to allocte enough memory from start.
-    //TODO: add keepExistingValues (default to true) argument so that the existing values are kept even after reallocation 
-    template<class ElemType>
-    void GPUSparseMatrix<ElemType>::Resize(const size_t numRows, const size_t numCols, const size_t numNZElemToReserve, const MatrixFormat matrixFormat, const bool growOnly /*= true*/, bool keepExistingValues /*=true*/)
-    {               
-        if (matrixFormat != m_format || m_numRows != numRows || m_numCols != numCols)
-            keepExistingValues = false;  
-
-        size_t bufferSizeNeeded = BufferSizeNeeded(numRows, numCols, numNZElemToReserve, matrixFormat);
-        bool reallocate = (m_totalBufferSizeAllocated < bufferSizeNeeded || (!growOnly && m_totalBufferSizeAllocated > bufferSizeNeeded));
-
-        if (reallocate)
-        {
-            if (!OwnBuffer())
-                throw logic_error("Cannot Resize since the buffer is managed externally.");
-
-            PrepareDevice();
-
-            ElemType * pArray = nullptr;
-            CUDACALL(cudaMalloc((void **)&pArray, bufferSizeNeeded));
-
-            if (m_pArray != nullptr)
-            {
-                if (keepExistingValues)
-                {
-                    if (m_nz > numNZElemToReserve || m_totalBufferSizeAllocated > bufferSizeNeeded)
-                        LogicError("Resize: To keep values m_nz should <= numNZElemToReserve.");
-
-                    CUDACALL(cudaMemcpy(pArray, NzValues(), NzSize(), cudaMemcpyDeviceToDevice));
-
-                    GPUSPARSE_INDEX_TYPE* majorIndexInNewBuffer = (GPUSPARSE_INDEX_TYPE*)(pArray + numNZElemToReserve);
-
-                    CUDACALL(cudaMemcpy(majorIndexInNewBuffer, MajorIndexLocation(), MajorIndexSize(), cudaMemcpyDeviceToDevice));
-
-                    GPUSPARSE_INDEX_TYPE* secondaryIndexInNewBuffer = majorIndexInNewBuffer + MajorIndexCount(numRows, numCols, numNZElemToReserve, matrixFormat);
-                    CUDACALL(cudaMemcpy(secondaryIndexInNewBuffer, SecondaryIndexLocation(), SecondaryIndexSize(), cudaMemcpyDeviceToDevice));
-                }
-                else
-                    m_nz = 0;
-
-                CUDACALL(cudaFree(m_pArray));
-            }
-            m_pArray = pArray;
-
-            //following are generated dynamically and no need to save
-            if (m_rowToId != nullptr)
-                CUDACALL(cudaFree(m_rowToId));
-
-            CUDACALL(cudaMalloc((void **)&m_rowToId, sizeof(GPUSPARSE_INDEX_TYPE)*numNZElemToReserve));
-
-            m_totalBufferSizeAllocated = bufferSizeNeeded;
-            m_elemSizeAllocated = numNZElemToReserve;
-        }
-        else  //if requested size is smaller, keeping original values does not make sense
-        {
-            m_elemSizeAllocated = ElemCountFromBufferSize(numRows, numCols, matrixFormat, m_totalBufferSizeAllocated);
-        }
-
-        
-        m_numRows = numRows;
-        m_numCols = numCols;
-        m_format = matrixFormat;
-    }
-
-    //Reset matrix so it can be reused
-    template<class ElemType>
-    void GPUSparseMatrix<ElemType>::Reset()
-    {                
-        m_nz = 0;
-        m_blockSize = 0;
-    }
-    // copy features to GPU         
-    template<class ElemType>
-    void GPUSparseMatrix<ElemType>::SetMatrixFromCSRFormat(const GPUSPARSE_INDEX_TYPE *h_CSRRow, const GPUSPARSE_INDEX_TYPE *h_Col, const ElemType *h_Val,
-        const size_t nz, const size_t numRows, const size_t numCols, const bool IsOnDevice /*= false*/, const DEVICEID_TYPE devId /*= -1*/)
-    {
-        if (h_CSRRow == nullptr || h_Col == nullptr || h_Val == nullptr)
-            throw std::logic_error("SetMatrixFromCSRFormat: nullptr passed in.");
-
-        SetComputeDeviceId(PrepareDevice(devId));
-
-        m_format = matrixFormatSparseCSR;
-        Resize(numRows, numCols, nz, true, false);
-        SetNzCount(nz);
-
-        cudaMemcpyKind kind = IsOnDevice ? cudaMemcpyDeviceToDevice : cudaMemcpyHostToDevice;
-        CUDACALL(cudaMemcpy(NzValues(), h_Val, NzSize(), kind));
-
-        if (sizeof(CPUSPARSE_INDEX_TYPE) == sizeof(GPUSPARSE_INDEX_TYPE))
-        {
-            CUDACALL(cudaMemcpy(RowLocation(), h_CSRRow, RowSize(), kind));
-            CUDACALL(cudaMemcpy(ColLocation(), h_Col, ColSize(), kind));
-        }
-        else
-        {
-            GPUSPARSE_INDEX_TYPE* pCol = (GPUSPARSE_INDEX_TYPE *)ReserveTempHostBuffer(RowSize() + ColSize());
-            CopyBuffer(pCol, h_Col, MajorIndexCount());
-
-            GPUSPARSE_INDEX_TYPE* pRow = pCol + MajorIndexCount();
-            CopyBuffer(pRow, h_CSRRow, SecondaryIndexCount());
-
-            CUDACALL(cudaMemcpy(RowLocation(), pRow, RowSize(), kind));
-            CUDACALL(cudaMemcpy(ColLocation(), pCol, ColSize(), kind));
-        }
-    }
-
-    // this function will allocate memory while the caller needs to release it
-    template<class ElemType>
-    void GPUSparseMatrix<ElemType>::GetMatrixFromCSRFormat(CPUSPARSE_INDEX_TYPE*& h_CSRRow, CPUSPARSE_INDEX_TYPE*& h_Col, ElemType*& h_Val, size_t &nz, size_t &numRows, size_t &numCols) const
-    {
-        if (h_CSRRow != nullptr || h_Col != nullptr || h_Val != nullptr)
-            throw std::logic_error("GetMatrixFromCSRFormat: Passed pointers must be nullptr");
-
-        nz = GetNumNZElements();
-        numRows = GetNumRows();
-        numCols = GetNumCols();
-
-        if (IsEmpty() || nz == 0)
-            return;
-        else
-        {
-            h_Val = new ElemType[nz];
-            h_CSRRow = new CPUSPARSE_INDEX_TYPE[m_numRows + 1];
-            h_Col = new CPUSPARSE_INDEX_TYPE[nz];
-
-            PrepareDevice();
-            CUDACALL(cudaMemcpy(h_Val, NzValues(), NzSize(), cudaMemcpyDeviceToHost));
-
-            if (sizeof(CPUSPARSE_INDEX_TYPE) == sizeof(GPUSPARSE_INDEX_TYPE))
-            {
-                CUDACALL(cudaMemcpy(h_CSRRow, RowLocation(), RowSize(), cudaMemcpyDeviceToHost));
-                CUDACALL(cudaMemcpy(h_Col, ColLocation(), ColSize(), cudaMemcpyDeviceToHost));
-            }
-            else
-            {
-                GPUSPARSE_INDEX_TYPE* pCol = (GPUSPARSE_INDEX_TYPE *)ReserveTempHostBuffer(RowSize() + ColSize());
-                GPUSPARSE_INDEX_TYPE* pRow = pCol + MajorIndexCount();
-
-                CUDACALL(cudaMemcpy(pRow, RowLocation(), RowSize(), cudaMemcpyDeviceToHost));
-                CUDACALL(cudaMemcpy(pCol, ColLocation(), ColSize(), cudaMemcpyDeviceToHost));
-
-                CopyBuffer(h_Col, pCol, MajorIndexCount());
-                CopyBuffer(h_CSRRow, pRow, SecondaryIndexCount());
-            }
-        }
-    }
-
-    template<class ElemType>
-    void GPUSparseMatrix<ElemType>::SetMatrixFromCSCFormat(const CPUSPARSE_INDEX_TYPE *h_CSCCol, const CPUSPARSE_INDEX_TYPE *h_Row, const ElemType *h_Val,
-        const size_t nz, const size_t numRows, const size_t numCols, const bool IsOnDevice /*= false*/, const DEVICEID_TYPE devId /*= -1*/)
-    {
-        if (h_CSCCol == nullptr || h_Row == nullptr || h_Val == nullptr)
-            throw std::logic_error("SetMatrixFromCSCFormat: nullptr passed in.");
-
-        SetComputeDeviceId(PrepareDevice(devId));
-        m_format = matrixFormatSparseCSC;
-        Resize(numRows, numCols, nz, true, false);
-        SetNzCount(nz);
-
-        cudaMemcpyKind kind = IsOnDevice ? cudaMemcpyDeviceToDevice : cudaMemcpyHostToDevice;
-        CUDACALL(cudaMemcpy(NzValues(), h_Val, NzSize(), kind));
-
-        if (sizeof(CPUSPARSE_INDEX_TYPE) == sizeof(GPUSPARSE_INDEX_TYPE))
-        {
-            CUDACALL(cudaMemcpy(RowLocation(), h_Row, RowSize(), kind));
-            CUDACALL(cudaMemcpy(ColLocation(), h_CSCCol, ColSize(), kind));
-        }
-        else
-        {
-            GPUSPARSE_INDEX_TYPE* pCol = (GPUSPARSE_INDEX_TYPE *)ReserveTempHostBuffer(RowSize() + ColSize());
-            GPUSPARSE_INDEX_TYPE* pRow = pCol + SecondaryIndexCount();
-
-            CopyBuffer(pCol, h_CSCCol, SecondaryIndexCount());
-            CopyBuffer(pRow, h_Row, MajorIndexCount());
-
-            CUDACALL(cudaMemcpy(RowLocation(), pRow, RowSize(), kind));
-            CUDACALL(cudaMemcpy(ColLocation(), pCol, ColSize(), kind));
-        }
-    }
-
-    // this function will allocate memory while the caller needs to release it
-    template<class ElemType>
-    void GPUSparseMatrix<ElemType>::GetMatrixFromCSCFormat(GPUSPARSE_INDEX_TYPE*& h_CSCCol, GPUSPARSE_INDEX_TYPE*& h_Row, ElemType*& h_Val, size_t &nz, size_t &numRows, size_t &numCols) const
-    {
-        if (h_CSCCol != nullptr || h_Row != nullptr || h_Val != nullptr)
-            throw std::logic_error("GetMatrixFromCSCFormat: Passed pointers must be nullptr");
-
-        nz = GetNumNZElements();
-        numRows = GetNumRows();
-        numCols = GetNumCols();
-
-        if (IsEmpty())
-            return;
-        else
-        {
-            h_Val = new ElemType[nz];
-            h_CSCCol = new GPUSPARSE_INDEX_TYPE[m_numRows + 1];
-            h_Row = new GPUSPARSE_INDEX_TYPE[nz];
-
-            PrepareDevice();
-            CUDACALL(cudaMemcpy(h_Val, NzValues(), NzSize(), cudaMemcpyDeviceToHost));
-
-            if (sizeof(CPUSPARSE_INDEX_TYPE) == sizeof(GPUSPARSE_INDEX_TYPE))
-            {
-                CUDACALL(cudaMemcpy(h_Row, RowLocation(), RowSize(), cudaMemcpyDeviceToHost));
-                CUDACALL(cudaMemcpy(h_CSCCol, ColLocation(), ColSize(), cudaMemcpyDeviceToHost));
-            }
-            else
-            {
-                GPUSPARSE_INDEX_TYPE* pCol = (GPUSPARSE_INDEX_TYPE *)ReserveTempHostBuffer(RowSize() + ColSize());
-                GPUSPARSE_INDEX_TYPE* pRow = pCol + SecondaryIndexCount();
-
-                CUDACALL(cudaMemcpy(pRow, RowLocation(), RowSize(), cudaMemcpyDeviceToHost));
-                CUDACALL(cudaMemcpy(pCol, ColLocation(), ColSize(), cudaMemcpyDeviceToHost));
-
-                CopyBuffer(h_CSCCol, pCol, SecondaryIndexCount());
-                CopyBuffer(h_Row, pRow, MajorIndexCount());
-            }
-        }       
-    }
-
-#pragma endregion Constructors and Destructor
-
-#pragma region Static BLAS Functions
-    
-    // dense X sparse = dense
-    template<class ElemType>
-    void GPUSparseMatrix<ElemType>::MultiplyAndWeightedAdd(ElemType alpha, const GPUMatrix<ElemType>& lhs, const bool transposeA,
-        const GPUSparseMatrix<ElemType>& rhs, const bool transposeB, ElemType beta, GPUMatrix<ElemType>& c)
-    {
-        if (lhs.GetComputeDeviceId() != rhs.GetComputeDeviceId() || (lhs.GetComputeDeviceId() != c.GetComputeDeviceId()))
-            throw std::runtime_error("MultiplyAndWeightedAdd: All matrices must be on the same GPU");
-
-        if (lhs.IsEmpty() || rhs.IsEmpty())
-            throw std::logic_error("MultiplyAndWeightedAdd:  one of the input matrix is empty.");
-
-        int m = transposeA ? (int)lhs.GetNumCols() : (int)lhs.GetNumRows();
-        int k = transposeA ? (int)lhs.GetNumRows() : (int)lhs.GetNumCols();
-        int l = transposeB ? (int)rhs.GetNumCols() : (int)rhs.GetNumRows();
-        int n = transposeB ? (int)rhs.GetNumRows() : (int)rhs.GetNumCols();
-
-        assert(m > 0 && k > 0 && l > 0 && n > 0);  //converting from size_t to int may cause overflow
-        assert(k == l);
-        if (k != l)
-        {
-            throw std::invalid_argument("CPUSparseMatrix::MultiplyAndWeightedAdd: The inner dimensions of a and b must match.");
-        }
-
-        if (c.GetNumRows() != m || c.GetNumCols() != n)
-        {
-            c.Resize(m, n);
-        }
-
-        c.PrepareDevice();
-        if (rhs.m_format == MatrixFormat::matrixFormatSparseCSC)
-        {
-            if (!transposeA && !transposeB)
-            {
-                int blocksPerGrid = (int)ceil(1.0*m*n / threadsPerBlock);
-                cudaEvent_t done = nullptr;
-                if (do_sync)    CUDACALL(cudaEventCreate(&done));
-                _denseMultSparseCSCAndWeightedAddToDense<ElemType> <<< blocksPerGrid, threadsPerBlock >>> (
-                    m, //rowDense
-                    n,   //colSparse
-                    alpha,
-                    reinterpret_cast<const ElemType*>(lhs.BufferPointer()), //dense
-                    reinterpret_cast<const ElemType*>(rhs.NzValues()),  //sparse nz values
-                    rhs.RowLocation(),
-                    rhs.ColLocation(),
-                    beta,
-                    reinterpret_cast<ElemType*> (c.BufferPointer())  //dense target
-                    );
-
-                if (do_sync)    CUDACALL(cudaEventRecord(done));
-                if (do_sync)    CUDACALL(cudaEventSynchronize(done));
-                if (do_sync)    CUDACALL(cudaEventDestroy(done));
-            }
-            else if (!transposeA && transposeB)
-            {
-                if (beta != 1.0)
-                {
-                    RuntimeError("Only support c += alpha * a operation");
-                }
-                int blocksPerGrid = (int)ceil(1.0*m / threadsPerBlock);
-                cudaEvent_t done = nullptr;
-                if (do_sync)    CUDACALL(cudaEventCreate(&done));
-                for (int colInc = 0; colInc < l; colInc++)
-                {
-                    _denseMultSparseCSCTransposeAndAddToDense<ElemType> << < blocksPerGrid, threadsPerBlock >> > (
-                        m, //rowDense
-                        n,   //colSparse
-                        colInc,
-                        alpha,
-                        reinterpret_cast<const ElemType*>(lhs.BufferPointer()), //dense
-                        reinterpret_cast<const ElemType*>(rhs.NzValues()),  //sparse nz values
-                        rhs.RowLocation(),
-                        rhs.ColLocation(),
-                        reinterpret_cast<ElemType*> (c.BufferPointer())  //dense target
-                        );
-                }
-
-                if (do_sync)    CUDACALL(cudaEventRecord(done));
-                if (do_sync)    CUDACALL(cudaEventSynchronize(done));
-                if (do_sync)    CUDACALL(cudaEventDestroy(done));
-            }
-            else
-            {
-                NOT_IMPLEMENTED;
-            }
-        }
-        else if (rhs.m_format == matrixFormatSparseCSR)
-        {
-            GPUSparseMatrix<ElemType> tempMatrix(matrixFormatSparseCSC, rhs.GetComputeDeviceId());
-            rhs.ConvertToSparseFormat(matrixFormatSparseCSC, tempMatrix);
-            MultiplyAndWeightedAdd(alpha, lhs, transposeA, tempMatrix, transposeB, beta, c);
-        }
-        else
-        {
-            NOT_IMPLEMENTED;
-        }
-    }
-
-
-    // backward pass from hidden layer to feature weight
-    // dense X sparse = sparse 
-    template<class ElemType>
-    void GPUSparseMatrix<ElemType>::MultiplyAndAdd(ElemType alpha, const GPUMatrix<ElemType>& lhs, const bool transposeA, 
-        const GPUSparseMatrix<ElemType>& rhs, const bool transposeB, GPUSparseMatrix<ElemType>& c)
-    {
-        if (lhs.GetComputeDeviceId()!=rhs.GetComputeDeviceId())
-            throw std::runtime_error("GPUSparseMatrix::MultiplyAndAdd: All matrices must be on the same GPU");
-        
-        int m = transposeA? (int)lhs.GetNumCols(): (int)lhs.GetNumRows();
-        int k = transposeA? (int)lhs.GetNumRows(): (int)lhs.GetNumCols();
-        int l = transposeB? (int)rhs.GetNumCols(): (int)rhs.GetNumRows();
-        int n = transposeB? (int)rhs.GetNumRows(): (int)rhs.GetNumCols();
-
-        assert(m>0 && k>0 && l>0 && n>0); (void)m; (void)n;  //converting from size_t to int may cause overflow
-        assert (k == l);
-        if (k != l) 
-        {
-            throw std::invalid_argument("GPUSparseMatrix::MultiplyAndAdd: The inner dimensions of a and b must match.");
-        }
-                
-        if (!transposeA && !transposeB)
-        {
-            NOT_IMPLEMENTED;
-        }
-        else if (!transposeA && transposeB)
-        {   
-            if (rhs.GetFormat() != matrixFormatSparseCSC)
-                NOT_IMPLEMENTED;
-
-            c.SetFormat(matrixFormatSparseBlockCol);
-            
-            lhs.PrepareDevice();
-
-            int blocksPerGrid = 0;
-            cudaEvent_t done = nullptr;
-            if (do_sync)    CUDACALL(cudaEventCreate(&done));
-
-            //based on the size of m_nz in rhs and numCols in the resulted matrix we use different approaches
-            if (n * 10 < threadsPerBlock * rhs.m_nz)
-            {
-                c.Resize(m, n, 1, true, false); //reserve memory for BlockId2ColOrRow() and ColOrRow2BlockId()
-
-                size_t *blockSize;
-                CUDACALL(cudaMalloc((void **)&blockSize, sizeof(size_t)));
-                CUDACALL(cudaMemset(blockSize, 0, sizeof(size_t)));
-
-                CUDACALL(cudaMemset(c.BlockId2ColOrRow(), 0, sizeof(GPUSPARSE_INDEX_TYPE)*(n)));
-
-                blocksPerGrid = (int)ceil(((double)rhs.m_nz) / threadsPerBlock);
-                _findColsWithValues<ElemType> << <blocksPerGrid, threadsPerBlock, 0, t_stream >> >(
-                    rhs.RowLocation(), c.BlockId2ColOrRow(), rhs.m_nz);
-                if (do_sync)    CUDACALL(cudaEventRecord(done));
-                if (do_sync)    CUDACALL(cudaEventSynchronize(done));
-
-                blocksPerGrid = (int)ceil(((double)n) / threadsPerBlock);
-                _determineBlockIds<ElemType> << <blocksPerGrid, threadsPerBlock, 0, t_stream >> >(
-                    c.BlockId2ColOrRow(), c.ColOrRow2BlockId(), n, blockSize);
-
-                if (do_sync)    CUDACALL(cudaEventRecord(done));
-                if (do_sync)    CUDACALL(cudaEventSynchronize(done));
-
-                CUDACALL(cudaMemcpy(&c.m_blockSize, blockSize, sizeof(size_t), cudaMemcpyDeviceToHost));
-                CUDACALL(cudaFree(blockSize));
-
-                size_t nnz = m*c.m_blockSize;
-                c.Resize(m, n, nnz, true, true);  //we need to keep the col2blockid and blockid2col info when resizing.
-                c.m_nz = nnz;
-                CUDACALL(cudaMemset(c.NzValues(), 0, sizeof(ElemType)*(c.m_nz)));
-
-                LONG64 N = (LONG64)lhs.GetNumElements();  //here we process for each row in lhs and each column in rhs (==columns in lhs)
-                blocksPerGrid = (int)ceil(((double)N) / threadsPerBlock);
-                _denseMulSparseCSCTransposeToSparseBlockCol2<ElemType> << <blocksPerGrid, threadsPerBlock, 0, t_stream >> >(
-                    alpha,
-                    lhs.BufferPointer(),
-                    m,
-                    l,
-                    rhs.NzValues(),
-                    rhs.RowLocation(),
-                    rhs.ColLocation(),
-                    c.ColOrRow2BlockId(),
-                    c.NzValues());
-            }
-            else
-            {
-                c.m_blockSize = rhs.IdentifyRowsWithValues();
-                size_t nnz = m*c.m_blockSize;
-                c.Resize(m, n, nnz, true, false);
-                c.m_nz = nnz;
-                CUDACALL(cudaMemset(c.NzValues(), 0, sizeof(ElemType)*(c.m_nz)));
-                CUDACALL(cudaMemset(c.BlockId2ColOrRow(), 0, sizeof(GPUSPARSE_INDEX_TYPE)*(c.m_blockSize)));
-
-                LONG64 N = (LONG64)lhs.GetNumElements();  //here we process for each row in lhs and each column in rhs (==columns in lhs)
-                blocksPerGrid = (int)ceil(((double)N) / threadsPerBlock);
-                _denseMulSparseCSCTransposeToSparseBlockCol<ElemType> << <blocksPerGrid, threadsPerBlock, 0, t_stream >> >(
-                    alpha,
-                    lhs.BufferPointer(),
-                    m,
-                    l,
-                    rhs.NzValues(),
-                    rhs.RowLocation(),
-                    rhs.ColLocation(),
-                    rhs.m_rowToId,
-                    c.NzValues(),
-                    c.BlockId2ColOrRow());
-            }
-
-            if (do_sync)    CUDACALL(cudaEventRecord(done));
-            if (do_sync)    CUDACALL(cudaEventSynchronize(done));
-            if (do_sync)    CUDACALL(cudaEventDestroy(done));
-        }
-        else if (transposeA && !transposeB)
-        {
-            NOT_IMPLEMENTED;
-        }
-        else 
-        {
-            NOT_IMPLEMENTED;
-        }
-    }
-
-    //find the rows of rhs with values
-    template<class ElemType>
-    size_t GPUSparseMatrix<ElemType>::IdentifyRowsWithValues() const
-    {
-        if (GetFormat() != matrixFormatSparseCSC)
-            NOT_IMPLEMENTED;
-
-        map<size_t, GPUSPARSE_INDEX_TYPE> indexer;
-        GPUSPARSE_INDEX_TYPE *rowToId = (GPUSPARSE_INDEX_TYPE*)ReserveTempHostBuffer(sizeof(GPUSPARSE_INDEX_TYPE)*m_nz*2);
-        GPUSPARSE_INDEX_TYPE *h_Row = rowToId + m_nz;
-        CUDACALL(cudaMemcpy(h_Row, RowLocation(), sizeof(GPUSPARSE_INDEX_TYPE)*m_nz, cudaMemcpyDeviceToHost));
-
-        for (size_t i = 0; i < m_nz; i++)
-        {
-            size_t row = h_Row[i];
-            if (indexer.find(row) == indexer.end())
-            {
-                size_t id = indexer.size();  //We need to assign size to a temp variable due to difference in Linux and Windows
-                indexer[row] = id;
-            }
-            rowToId[i] = indexer[row];
-        }
-        CUDACALL(cudaMemcpy(m_rowToId, rowToId, sizeof(GPUSPARSE_INDEX_TYPE)*m_nz, cudaMemcpyHostToDevice));
-        return indexer.size();
-    }
-
-    // used for gradients udpate
-    template<class ElemType>
-    void GPUSparseMatrix<ElemType>::ScaleAndAdd(const ElemType alpha, const GPUSparseMatrix<ElemType>& lhs, GPUMatrix<ElemType>& rhs)
-    {
-        if (lhs.GetNumRows() != rhs.GetNumRows() || lhs.GetNumCols() != rhs.GetNumCols())
-            throw std::logic_error("ScaleAndAdd: dimension mismatch");
-
-        if (lhs.GetComputeDeviceId() != rhs.GetComputeDeviceId())
-            throw std::runtime_error("GPUSparseMatrix::ScaleAndAdd: All matrices must be on the same GPU");
-
-        if (lhs.m_format == matrixFormatSparseBlockCol || lhs.m_format == matrixFormatSparseBlockRow) 
-        {
-            bool blockCol = (lhs.m_format == matrixFormatSparseBlockCol);
-
-            cudaEvent_t done = nullptr;
-            if (do_sync)    CUDACALL(cudaEventCreate(&done));
-            LONG64 N = (LONG64)lhs.GetNumNZElements(); 
-            int blocksPerGrid = (int)ceil(((double)N) / threadsPerBlock);
-            _scaleSparseBlockAndAddToDense<ElemType> << <blocksPerGrid, threadsPerBlock >> >(
-                alpha,
-                blockCol,
-                lhs.GetNumRows(),
-                lhs.GetNumCols(),
-                lhs.m_blockSize,
-                lhs.NzValues(),
-                lhs.BlockId2ColOrRow(),
-                rhs.BufferPointer());
-
-            if (do_sync)    CUDACALL(cudaEventRecord(done));
-            if (do_sync)    CUDACALL(cudaEventSynchronize(done));
-            if (do_sync)    CUDACALL(cudaEventDestroy(done));
-        } 
-        else 
-        {
-            ScaleAndAdd(alpha, lhs, 1, rhs, rhs);
-        }
-    }
-
-    template<class ElemType>
-    GPUSparseMatrix<ElemType>& GPUSparseMatrix<ElemType>::InplaceTruncate (const ElemType threshold)
-    {
-        CUDA_LONG N=(CUDA_LONG)GetNumNZElements();
-
-        CUDA_LONG blocksPerGrid = (CUDA_LONG)ceil(N*1.0 / threadsPerBlock);
-        cudaEvent_t done = nullptr;
-        if (do_sync)    CUDACALL(cudaEventCreate(&done));
-        ElemType * values = NzValues();
-        _inplaceTruncate<ElemType><<<blocksPerGrid,threadsPerBlock>>>(values,threshold,N);
-        if (do_sync)    CUDACALL(cudaEventRecord(done));
-        if (do_sync)    CUDACALL(cudaEventSynchronize(done));
-        if (do_sync)    CUDACALL(cudaEventDestroy(done));
-
-        return *this;
-    } 
-
-    template<class ElemType>
-    GPUSparseMatrix<ElemType>& GPUSparseMatrix<ElemType>::InplaceSoftThreshold(const ElemType threshold)
-    {
-        CUDA_LONG N = (CUDA_LONG)GetNumNZElements();
-
-        CUDA_LONG blocksPerGrid = (CUDA_LONG)ceil(N*1.0 / threadsPerBlock);
-        cudaEvent_t done = nullptr;
-        if (do_sync)    CUDACALL(cudaEventCreate(&done));
-        ElemType * values = NzValues();
-        _inplaceSoftThreshold<ElemType> << <blocksPerGrid, threadsPerBlock >> >(values, threshold, N);
-        if (do_sync)    CUDACALL(cudaEventRecord(done));
-        if (do_sync)    CUDACALL(cudaEventSynchronize(done));
-        if (do_sync)    CUDACALL(cudaEventDestroy(done));
-
-        return *this;
-    }
-
-    // normal update for smoothed gradients c and current gradients (this)
-    template<class ElemType> 
-    void GPUSparseMatrix<ElemType>::NormalGrad(GPUMatrix<ElemType>& c, const ElemType momentum)
-    {
-        if (c.IsEmpty())
-        {
-            c.Resize(GetNumRows(), GetNumCols());
-            c.SetValue(0.0);
-        }
-
-        if(m_format == matrixFormatSparseBlockCol || m_format == matrixFormatSparseBlockRow) 
-        {
-            bool isBlockCol = (m_format == MatrixFormat::matrixFormatSparseBlockCol);
-            cudaEvent_t done = nullptr;
-            if (do_sync)    CUDACALL(cudaEventCreate(&done));
-            LONG64 N = (LONG64)GetNumNZElements();
-            int blocksPerGrid = (int)ceil(((double)N) / threadsPerBlock);
-
-            _normalGradForSparseBlock<ElemType> << <blocksPerGrid, threadsPerBlock >> >(
-                momentum,
-                isBlockCol,
-                GetNumRows(),
-                GetNumCols(),
-                m_blockSize,
-                NzValues(),
-                BlockId2ColOrRow(),
-                c.BufferPointer());
-
-            if (do_sync)    CUDACALL(cudaEventRecord(done));
-            if (do_sync)    CUDACALL(cudaEventSynchronize(done));
-            if (do_sync)    CUDACALL(cudaEventDestroy(done));
-        } 
-        else 
-        {
-            NOT_IMPLEMENTED;
-        }
-    }
-
-    template<class ElemType>
-    ElemType GPUSparseMatrix<ElemType>::Adagrad(GPUMatrix<ElemType>& c, const bool needAveMultiplier)
-    {
-        size_t numColsNeeded = GetNumCols();
-        if (needAveMultiplier)
-            numColsNeeded += GetNumCols();
-
-        if (c.IsEmpty() || c.GetNumCols() < numColsNeeded)
-        {
-            c.Resize(GetNumRows(), numColsNeeded);
-            c.SetValue(0.0);
-        }
-
-        assert(c.GetNumRows() == GetNumRows() && c.GetNumCols() == numColsNeeded);
-
-        size_t n = this->GetNumElements();
-
-        ElemType *multipliers = nullptr;
-        if (needAveMultiplier)
-            multipliers = c.GetArray() + n; // temp memory used to store multipliers,
-
-        if (m_format == MatrixFormat::matrixFormatSparseCSC || m_format == MatrixFormat::matrixFormatSparseCSR)
-        {
-            NOT_IMPLEMENTED;
-        }
-        else if (m_format == MatrixFormat::matrixFormatSparseBlockCol || m_format == MatrixFormat::matrixFormatSparseBlockRow)
-        {
-            int blocksPerGrid = (m_nz + threadsPerBlock - 1) / threadsPerBlock;
-            bool colMajor = (m_format == MatrixFormat::matrixFormatSparseBlockCol ? true : false);
-            size_t len = colMajor ? GetNumRows() : GetNumCols();
-            _adagrad4BlockSparse<ElemType> << <blocksPerGrid, threadsPerBlock >> >(c.GetArray(), c.GetNumRows(), NzValues(), BlockId2ColOrRow(), multipliers, colMajor, len, m_nz);
-        }
-        else
-            NOT_IMPLEMENTED;
-
-        if (!needAveMultiplier)
-            return 1;
-
-        cublasHandle_t cuHandle = GPUMatrix<ElemType>::GetCublasHandle(GetComputeDeviceId());
-        if (sizeof(ElemType) == sizeof(float))
-        {
-            float aveMultiplier = 0;
-            CUBLASCALL(cublasSasum(cuHandle, (LONG64)m_nz, reinterpret_cast<float*>(multipliers), 1, &aveMultiplier));
-            return (ElemType)aveMultiplier / m_nz;
-        }
-        else
-        {
-            double aveMultiplier = 0;
-            CUBLASCALL(cublasDasum(cuHandle, (LONG64)m_nz, reinterpret_cast<double*>(multipliers), 1, &aveMultiplier));
-            return (ElemType)aveMultiplier / m_nz;
-        }
-    }
-
-    //-------------------------------------------------------------------------
-    // End of new GPU Sparse Matrix code 
-    //-------------------------------------------------------------------------
-
-    //sparse X dense = dense
-    template<class ElemType>
-    void  GPUSparseMatrix<ElemType>::MultiplyAndWeightedAdd(ElemType alpha, const GPUSparseMatrix<ElemType>& a, const bool transposeA, 
-        const GPUMatrix<ElemType>& b, const bool transposeD, ElemType beta, GPUMatrix<ElemType>& c)
-    {
-        if (a.m_format != matrixFormatSparseCSR)
-            NOT_IMPLEMENTED;
-
-        if (transposeD)
-            NOT_IMPLEMENTED;
-
-        if (a.GetComputeDeviceId()!=b.GetComputeDeviceId()||(b.GetComputeDeviceId()!=a.GetComputeDeviceId()))
-            throw std::runtime_error("MultiplyAndWeightedAdd: All matrices must be on the same GPU");
-
-        a.PrepareDevice();
-        cusparseHandle_t cusparseHandle = 0;
-        CUSPARSECALL(cusparseCreate(&cusparseHandle));
-        cusparseMatDescr_t descr = 0;
-        CUSPARSECALL(cusparseCreateMatDescr(&descr));
-        cusparseSetMatType(descr,CUSPARSE_MATRIX_TYPE_GENERAL);
-        cusparseSetMatIndexBase(descr,CUSPARSE_INDEX_BASE_ZERO);
-        cusparseOperation_t oper = transposeA ? CUSPARSE_OPERATION_TRANSPOSE : CUSPARSE_OPERATION_NON_TRANSPOSE;
-
-        int m = (int)a.GetNumRows();
-        int n = (int)b.GetNumCols();
-        assert(n==(int)c.GetNumCols());
-        int k = (int)a.GetNumCols();
-
-        cudaEvent_t done = nullptr;
-        if (do_sync)    CUDACALL(cudaEventCreate(&done));
-        if (sizeof(ElemType)==sizeof(float))
-        {
-            CUSPARSECALL(cusparseScsrmm(cusparseHandle,oper,m,n,k,(int)a.GetNumNZElements(),reinterpret_cast <float*>(&alpha),descr,reinterpret_cast <const float*>(a.NzValues()),
-                a.RowLocation(), a.ColLocation(), reinterpret_cast <float*>(b.BufferPointer()),
-                (int)b.GetNumRows(),reinterpret_cast <float*>(&beta),reinterpret_cast <float*>(c.BufferPointer()),(int)c.GetNumRows()));
-        }
-        else 
-        {
-            CUSPARSECALL(cusparseDcsrmm(cusparseHandle,oper,m,n,k,(int)a.GetNumNZElements(),reinterpret_cast <double*>(&alpha),descr,reinterpret_cast <const double*>(a.NzValues()),
-                a.RowLocation(), a.ColLocation(), reinterpret_cast <double*>(b.BufferPointer()),
-                (int)b.GetNumRows(),reinterpret_cast <double*>(&beta),reinterpret_cast <double*>(c.BufferPointer()),(int)c.GetNumRows()));
-        }
-        if (do_sync)    CUDACALL(cudaEventRecord(done));
-        if (do_sync)    CUDACALL(cudaEventSynchronize(done));
-        if (do_sync)    CUDACALL(cudaEventDestroy(done));
-        CUSPARSECALL(cusparseDestroy(cusparseHandle));        
-    }
-       
-
-    template<class ElemType>
-    void GPUSparseMatrix<ElemType>::Multiply(const GPUSparseMatrix<ElemType>& S, const GPUMatrix<ElemType>& D, GPUMatrix<ElemType>& C)
-    {
-        C.Resize(S.GetNumRows(), D.GetNumCols());
-
-        MultiplyAndWeightedAdd(1,S,false,D,false,0,C);
-    }
-
-    template<class ElemType>
-    void GPUSparseMatrix<ElemType>::Multiply(const GPUMatrix<ElemType>& D, const GPUSparseMatrix<ElemType>& S, GPUMatrix<ElemType>& C)
-    {   
-        C.Resize(S.GetNumCols(),D.GetNumRows());
-
-        MultiplyAndWeightedAdd(1,D,false,S,false,0,C);     
-    }
-
-    // ElemCountFromBufferSize - Return the elemCountAllocated for a particular buffersize
-    // totalBufferSize - total buffer we have to use
-    // return: size of allocated elements/index slots available
-    template<class ElemType>
-    size_t GPUSparseMatrix<ElemType>::ElemCountFromBufferSize(const size_t numRows, const size_t numCols, const MatrixFormat format, const size_t totalBufferSize) const
-    {
-        size_t elemSizeAllocated;
-        if (format == matrixFormatSparseCSC)
-        {
-            elemSizeAllocated = (totalBufferSize - sizeof(GPUSPARSE_INDEX_TYPE)*(numCols + 1)) / (sizeof(GPUSPARSE_INDEX_TYPE)+sizeof(ElemType));
-        }
-        else if (format == matrixFormatSparseCSR)
-        {
-            elemSizeAllocated = (totalBufferSize - sizeof(GPUSPARSE_INDEX_TYPE)*(numRows + 1)) / (sizeof(GPUSPARSE_INDEX_TYPE)+sizeof(ElemType));
-        }
-        else if (format == matrixFormatSparseBlockCol)
-        {
-            elemSizeAllocated = (totalBufferSize - sizeof(GPUSPARSE_INDEX_TYPE)* 2 * numCols) / sizeof(ElemType);
-        }
-        else if (format == matrixFormatSparseBlockCol || format == matrixFormatSparseBlockRow)
-        {
-            elemSizeAllocated = (totalBufferSize - sizeof(GPUSPARSE_INDEX_TYPE)* 2 * numRows) / sizeof(ElemType);
-        }
-        else // uncompressed COO format
-        {
-            elemSizeAllocated = totalBufferSize / (2 * sizeof(GPUSPARSE_INDEX_TYPE)+sizeof(ElemType));
-        }
-        return elemSizeAllocated;
-    }
-
-    template<class ElemType>
-    size_t GPUSparseMatrix<ElemType>::ElemCountFromBufferSize() const
-    {
-        return ElemCountFromBufferSize(m_numRows, m_numCols, m_format, m_totalBufferSizeAllocated);
-    }
-
-    // PrepareBuffer - Get the dimensions start buffer, computes the starting row/column of each value
-    // m - rows in the source
-    // n - cols in the source
-    // canReuseBuffer - target matrix can be reused for temporary space
-    // func - function to call to count elements in the result (returns count, and fills csrRowPtr array)
-    template<class ElemType>
-    void GPUSparseMatrix<ElemType>::PrepareBuffer(size_t m, size_t n, bool canReuseBuffer, std::function<size_t(GPUSPARSE_INDEX_TYPE* csrRowPtrC)> func)
-    {
-        if (this->m_format != matrixFormatSparseCSR)
-            NOT_IMPLEMENTED;
-
-        PrepareDevice();
-
-        GPUSPARSE_INDEX_TYPE* csrRowPtrC=nullptr;
-        GPUSparseMatrix<ElemType>& c = *this;
-        size_t cSize = c.BufferSizeAllocated();
-        size_t rowBufferRequired = (m + 1)*sizeof(GPUSPARSE_INDEX_TYPE);
-        bool allocatedBuffer = false;
-
-        // do we have enough memory to store just the row buffer?
-        if (cSize >= rowBufferRequired && c.NzValues() != nullptr && canReuseBuffer)
-        {
-            csrRowPtrC = (GPUSPARSE_INDEX_TYPE*)c.NzValues();
-        }
-        else
-        {
-            CUDACALL(cudaMalloc((void **)&csrRowPtrC, rowBufferRequired));
-            allocatedBuffer = true;
-        }
-
-        // get the non-zero count from the function (and 
-        size_t nnzC = func(csrRowPtrC);
-
-        // now we know the number of Non-zeros in the result set, set the output size
-        c.Resize(m, n, nnzC, true, false);
-        c.m_nz = nnzC;
-
-        CUDACALL(cudaMemcpy(c.SecondaryIndexLocation(),csrRowPtrC,c.SecondaryIndexSize(),cudaMemcpyDeviceToDevice));
-
-        // if we allocated the buffer, free it here
-        if (allocatedBuffer)
-            CUDACALL(cudaFree(csrRowPtrC));
-    }
-
-    // Multiply - multiply one spares matrix by another sparse matrix
-    // S1 - first sparse matrix
-    // transposeS1 - transpose first matrix?
-    // S2 - second sparse matrix
-    // transposeS2 - tanspose second matrix?
-    // c - result matrix
-    // NOTE: if c has enough space allocated, it will be reused, otherwise it will be freed and a new memory block used
-    template<class ElemType>
-    void GPUSparseMatrix<ElemType>::Multiply(const GPUSparseMatrix<ElemType>& S1, bool transposeS1, const GPUSparseMatrix<ElemType>& S2, bool transposeS2, GPUSparseMatrix<ElemType> &c)
-    {
-        if (S1.m_format != matrixFormatSparseCSR || S2.m_format != matrixFormatSparseCSR || c.m_format != matrixFormatSparseCSR)
-            NOT_IMPLEMENTED;
-
-        if (S1.GetComputeDeviceId()!=S2.GetComputeDeviceId())
-            throw std::runtime_error("Sparse matrix multiply: both matrices must be on the same device");
-
-        S1.PrepareDevice();
-        cusparseHandle_t cusparseHandle = 0;
-        CUSPARSECALL(cusparseCreate(&cusparseHandle));
-        cusparseMatDescr_t descrA = 0, descrB = 0, descrC = 0;
-        CUSPARSECALL(cusparseCreateMatDescr(&descrA)); CUSPARSECALL(cusparseCreateMatDescr(&descrB)); CUSPARSECALL(cusparseCreateMatDescr(&descrC));        
-        cusparseSetMatType(descrA,CUSPARSE_MATRIX_TYPE_GENERAL); cusparseSetMatType(descrB,CUSPARSE_MATRIX_TYPE_GENERAL); cusparseSetMatType(descrC,CUSPARSE_MATRIX_TYPE_GENERAL);
-        cusparseSetMatIndexBase(descrA,CUSPARSE_INDEX_BASE_ZERO); cusparseSetMatIndexBase(descrB,CUSPARSE_INDEX_BASE_ZERO); cusparseSetMatIndexBase(descrC,CUSPARSE_INDEX_BASE_ZERO);
-        cusparseOperation_t operA = transposeS1 ? CUSPARSE_OPERATION_TRANSPOSE : CUSPARSE_OPERATION_NON_TRANSPOSE;
-        cusparseOperation_t operB = transposeS2 ? CUSPARSE_OPERATION_TRANSPOSE : CUSPARSE_OPERATION_NON_TRANSPOSE;
-
-        int m = int(transposeS1 ? S1.GetNumCols() : S1.GetNumRows());
-        int n = int(transposeS2 ? S2.GetNumRows() : S2.GetNumCols());
-        int k = int(transposeS1 ? S1.GetNumRows() : S1.GetNumCols());
-        int l = int(transposeS2 ? S2.GetNumCols() : S2.GetNumRows());
-        if (k!=l)
-            throw std::runtime_error("Sparse matrix multiply: dimensionality mismatch");
-
-        int nnzA = (int)S1.GetNumNZElements();
-        int nnzB = (int)S2.GetNumNZElements();
-
-        cudaEvent_t done = nullptr;
-        if (do_sync)    CUDACALL(cudaEventCreate(&done));
-        //Step 1 
-        c.PrepareBuffer(m, n, false, // false means we cannot reuse the "c" buffer if it exists for temporaries
-            [&](GPUSPARSE_INDEX_TYPE* csrRowPtrC) -> size_t
-        {
-            int nnzTotal = -1; 
-            CUSPARSECALL(cusparseXcsrgemmNnz(cusparseHandle,operA,operB,m,n,k,descrA,nnzA,S1.RowLocation(),S1.ColLocation(),descrB,nnzB,
-                S2.RowLocation(),S2.ColLocation(),descrC,csrRowPtrC,&nnzTotal));
-            return nnzTotal;
-        });
-
-
-        //Step 2
-        if (sizeof(float)==sizeof(ElemType))
-        {
-            CUSPARSECALL(cusparseScsrgemm(cusparseHandle,operA,operB,m,n,k,descrA,nnzA,(const float*)S1.NzValues(),S1.RowLocation(),S1.ColLocation(),
-                descrB,nnzB,(const float*)S2.NzValues(),S2.RowLocation(),S2.ColLocation(),
-                descrC,(float*)c.NzValues(),c.RowLocation(),c.ColLocation()));
-        }
-        else
-        {
-            CUSPARSECALL(cusparseDcsrgemm(cusparseHandle,operA,operB,m,n,k,descrA,nnzA,(const double*)S1.NzValues(),S1.RowLocation(),S1.ColLocation(),
-                descrB,nnzB,(const double*)S2.NzValues(),S2.RowLocation(),S2.ColLocation(),
-                descrC,(double*)c.NzValues(),c.RowLocation(),c.ColLocation()));
-        }
-        if (do_sync)    CUDACALL(cudaEventRecord(done));
-        if (do_sync)    CUDACALL(cudaEventSynchronize(done));
-        if (do_sync)    CUDACALL(cudaEventDestroy(done));
-        cusparseDestroy(cusparseHandle);   
-    }
-
-    template<class ElemType>
-    GPUSparseMatrix<ElemType>& GPUSparseMatrix<ElemType>::AssignProductOf(const GPUSparseMatrix<ElemType>& a, const bool transposeA, const GPUSparseMatrix<ElemType>& b, const bool transposeB)
-    {
-        Multiply(a,transposeA,b,transposeB,*this);
-        return *this;
-    }
-
-    template<class ElemType>
-    void GPUSparseMatrix<ElemType>::ScaleAndAdd(ElemType alpha,const GPUSparseMatrix<ElemType>& a, ElemType beta, const GPUSparseMatrix<ElemType>& b, GPUSparseMatrix<ElemType>& c)
-    {
-        if (a.m_format != matrixFormatSparseCSR || b.m_format != matrixFormatSparseCSR || c.m_format != matrixFormatSparseCSR)
-            NOT_IMPLEMENTED;
-
-        if (a.GetNumCols() != b.GetNumCols() || a.GetNumRows() != b.GetNumRows())
-            throw std::runtime_error("Dimensions mismatch in ScaleAndAdd");
-        if (a.GetComputeDeviceId()!=b.GetComputeDeviceId())
-            throw std::runtime_error("ScaleAndAdd: matrices must be on the same device");
-
-        int m = (int)a.GetNumRows();
-        int n = (int)a.GetNumCols();
-        int nnzA = (int)a.GetNumNZElements();
-        int nnzB = (int)b.GetNumNZElements();
-
-        a.PrepareDevice();
-        cusparseHandle_t cusparseHandle = 0;
-        CUSPARSECALL(cusparseCreate(&cusparseHandle));
-        cusparseMatDescr_t descrA = 0, descrB = 0, descrC = 0;
-        CUSPARSECALL(cusparseCreateMatDescr(&descrA)); CUSPARSECALL(cusparseCreateMatDescr(&descrB)); CUSPARSECALL(cusparseCreateMatDescr(&descrC));
-        cusparseSetMatType(descrA,CUSPARSE_MATRIX_TYPE_GENERAL); cusparseSetMatType(descrB,CUSPARSE_MATRIX_TYPE_GENERAL); cusparseSetMatType(descrB,CUSPARSE_MATRIX_TYPE_GENERAL);
-        cusparseSetMatIndexBase(descrA,CUSPARSE_INDEX_BASE_ZERO); cusparseSetMatIndexBase(descrB,CUSPARSE_INDEX_BASE_ZERO); cusparseSetMatIndexBase(descrC,CUSPARSE_INDEX_BASE_ZERO);
-
-        cudaEvent_t done = nullptr;
-        if (do_sync)    CUDACALL(cudaEventCreate(&done));
-        //Step 1 
-        bool inOutParameter = (&b == &c);
-        c.PrepareBuffer(m, n, !inOutParameter, [&] (GPUSPARSE_INDEX_TYPE* csrRowPtrC) -> size_t
-        {
-            int nnzTotal = -1;
-            CUSPARSECALL(cusparseXcsrgeamNnz(cusparseHandle,m,n,descrA,nnzA,a.RowLocation(),a.ColLocation(),descrB,nnzB,b.RowLocation(),b.ColLocation(),descrC,csrRowPtrC,&nnzTotal));
-            return nnzTotal;
-        });
-
-        //Step 2
-        if (sizeof(ElemType)==sizeof(float))
-        {
-            CUSPARSECALL(cusparseScsrgeam(cusparseHandle,m,n,reinterpret_cast <const float*>(&alpha),descrA,nnzA,reinterpret_cast <const float*>(a.NzValues()),a.RowLocation(),a.ColLocation(),
-                reinterpret_cast <const float*>(&beta),descrB,nnzB,reinterpret_cast <const float*>(b.NzValues()),b.RowLocation(),b.ColLocation(),descrC,reinterpret_cast <float*>(c.NzValues()),c.RowLocation(),c.ColLocation()));
-        }
-        else
-        {
-            CUSPARSECALL(cusparseDcsrgeam(cusparseHandle,m,n,reinterpret_cast <const double*>(&alpha),descrA,nnzA,reinterpret_cast <const double*>(a.NzValues()),a.RowLocation(),a.ColLocation(),
-                reinterpret_cast <const double*>(&beta),descrB,nnzB,reinterpret_cast <const double*>(b.NzValues()),b.RowLocation(),b.ColLocation(),descrC,reinterpret_cast <double*>(c.NzValues()),c.RowLocation(),c.ColLocation()));
-        }
-        if (do_sync)    CUDACALL(cudaEventRecord(done));
-        if (do_sync)    CUDACALL(cudaEventSynchronize(done));
-        if (do_sync)    CUDACALL(cudaEventDestroy(done));
-        cusparseDestroy(cusparseHandle);   
-    }
-
-    template<class ElemType>
-    void GPUSparseMatrix<ElemType>::ScaleAndAdd(ElemType alpha,const GPUSparseMatrix<ElemType>& a, ElemType beta, const GPUMatrix<ElemType>& b, GPUMatrix<ElemType>& c)
-    {
-        if (a.m_format != matrixFormatSparseCSR)
-            NOT_IMPLEMENTED;
-
-        if (a.GetNumRows() != b.GetNumRows() || a.GetNumRows() != c.GetNumRows() || a.GetNumCols() != b.GetNumCols() || a.GetNumCols() != c.GetNumCols())
-            throw std::logic_error("ScaleAndAdd: dimension mismatch");
-        if (a.GetComputeDeviceId()!=b.GetComputeDeviceId()||a.GetComputeDeviceId()!=c.GetComputeDeviceId())
-            throw std::runtime_error("ScaleAndAdd: matrices must be on the same device");
-        b.PrepareDevice();
-        //copy b to c
-        CUDACALL(cudaMemcpy(c.BufferPointer(),b.BufferPointer(),sizeof(ElemType)*b.GetNumElements(),cudaMemcpyDeviceToDevice));
-        if (beta!=1)
-        {
-            c*=beta;
-        }
-        cudaEvent_t done = nullptr;
-        if (do_sync)    CUDACALL(cudaEventCreate(&done));
-        CUDA_LONG M=(CUDA_LONG)a.GetNumRows();
-        int blocksPerGrid =(int)ceil(1.0*M/threadsPerBlock);        
-        _sparseCSRPlusDense<ElemType><<<blocksPerGrid,threadsPerBlock>>>(alpha,a.NzValues(),a.RowLocation(),a.ColLocation(),c.BufferPointer(),M);
-        if (do_sync)    CUDACALL(cudaEventRecord(done));
-        if (do_sync)    CUDACALL(cudaEventSynchronize(done));
-        if (do_sync)    CUDACALL(cudaEventDestroy(done));
-    }
-
-    template<class ElemType>
-    void GPUSparseMatrix<ElemType>::ScaleAndAdd(ElemType alpha,const GPUMatrix<ElemType>& a, ElemType beta, const GPUSparseMatrix<ElemType>& b, GPUMatrix<ElemType>& c)
-    {
-        ScaleAndAdd(beta,b,alpha,a,c);
-    }
-
-    template<class ElemType>
-    void GPUSparseMatrix<ElemType>::Scale(ElemType alpha, GPUSparseMatrix<ElemType>& a)
-    {
-        if (a.IsEmpty())
-            return;
-
-        CUDA_LONG N=(CUDA_LONG)a.GetNumNZElements();
-        int blocksPerGrid =(int)ceil(1.0*N/threadsPerBlock);                
-        cudaEvent_t done = nullptr;
-        if (do_sync)    CUDACALL(cudaEventCreate(&done));
-        _scaleArray<ElemType><<<blocksPerGrid,threadsPerBlock>>>(alpha,a.NzValues(),N);
-        if (do_sync)    CUDACALL(cudaEventRecord(done));
-        if (do_sync)    CUDACALL(cudaEventSynchronize(done));
-        if (do_sync)    CUDACALL(cudaEventDestroy(done));
-    }
-
-    template<class ElemType>
-    void GPUSparseMatrix<ElemType>::ElementWisePower (ElemType alpha, const GPUSparseMatrix<ElemType>& a, GPUSparseMatrix<ElemType>& c)
-    {
-        if (a.GetComputeDeviceId() != c.GetComputeDeviceId())
-        {
-            throw std::invalid_argument("All matrices must be on the same GPU");
-        }
-        else 
-        {
-            if (a.IsEmpty())
-                throw std::logic_error("ElementWisePower:  The input matrix a is empty.");
-
-            c.ResizeAsAndCopyIndexFrom(a);
-
-            cudaEvent_t done = nullptr;
-            if (do_sync)    CUDACALL(cudaEventCreate(&done));
-            a.PrepareDevice();
-            CUDA_LONG N=(CUDA_LONG)a.GetNumNZElements();
-            int blocksPerGrid =(int)ceil(1.0*N/threadsPerBlock);                
-            _elementWisePowerOnCuda<ElemType><<<blocksPerGrid,threadsPerBlock>>>(alpha,a.NzValues(),c.NzValues(),N);             
-            if (do_sync)    CUDACALL(cudaEventRecord(done));
-            if (do_sync)    CUDACALL(cudaEventSynchronize(done));
-            if (do_sync)    CUDACALL(cudaEventDestroy(done));
-        }
-    }
-
-    template<class ElemType>
-    ElemType GPUSparseMatrix<ElemType>::InnerProductOfMatrices(const GPUSparseMatrix<ElemType>& a, const GPUMatrix<ElemType>& b)
-    {
-        if (a.m_format != matrixFormatSparseCSR && a.m_format != matrixFormatSparseCSC)
-            NOT_IMPLEMENTED;
-
-        if (a.GetComputeDeviceId()!=b.GetComputeDeviceId())
-            throw std::runtime_error("a and b must be on the same device");
-
-        int m = (int)a.GetNumRows();
-        int n = (int)a.GetNumCols();
-        int nnz = (int)a.GetNumNZElements();
-
-        ElemType* cscValA = nullptr;
-        GPUSPARSE_INDEX_TYPE* cscRowIndA = nullptr;
-        GPUSPARSE_INDEX_TYPE* cscColPtrA = nullptr;
-
-        cudaEvent_t done = nullptr;
-        cusparseAction_t cpVals = CUSPARSE_ACTION_NUMERIC;
-        cusparseIndexBase_t idxBase = CUSPARSE_INDEX_BASE_ZERO;
-        cusparseHandle_t cusparseHandle = 0;
-
-        if (a.m_format == matrixFormatSparseCSR)         //need to put a in ColumnMajor format
-        {
-            a.PrepareDevice();
-            CUDACALL(cudaMalloc((void **)&cscValA, nnz*sizeof(ElemType)));
-            CUDACALL(cudaMalloc((void **)&cscRowIndA, nnz*sizeof(GPUSPARSE_INDEX_TYPE)));
-            CUDACALL(cudaMalloc((void **)&cscColPtrA, (n + 1)*sizeof(GPUSPARSE_INDEX_TYPE)));
-
-            CUSPARSECALL(cusparseCreate(&cusparseHandle));
-            if (do_sync)    CUDACALL(cudaEventCreate(&done));
-            if (sizeof(ElemType) == sizeof(float))
-            {
-                CUSPARSECALL(cusparseScsr2csc(cusparseHandle, m, n, nnz, reinterpret_cast<const float*>(a.NzValues()), a.RowLocation(), a.ColLocation(), reinterpret_cast<float*>(cscValA), cscRowIndA, cscColPtrA, cpVals, idxBase));
-            }
-            else
-            {
-                CUSPARSECALL(cusparseDcsr2csc(cusparseHandle, m, n, nnz, reinterpret_cast<const double*>(a.NzValues()), a.RowLocation(), a.ColLocation(), reinterpret_cast<double*>(cscValA), cscRowIndA, cscColPtrA, cpVals, idxBase));
-            }
-            if (do_sync)    CUDACALL(cudaEventRecord(done));
-            if (do_sync)    CUDACALL(cudaEventSynchronize(done));
-            if (do_sync)    CUDACALL(cudaEventDestroy(done));
-        }
-        else if (a.m_format == matrixFormatSparseCSC)
-        {
-            cscValA = (ElemType*)a.NzValues();
-            cscRowIndA = a.RowLocation();
-            cscColPtrA = a.ColLocation();
-        }
-        else
-        {
-            NOT_IMPLEMENTED;
-        }
-        //Given sparse matrix in column major format, calculate indices for corresponding sparse vector
-        GPUSPARSE_INDEX_TYPE* vectArray=nullptr;
-        CUDACALL(cudaMalloc((void**)&vectArray,sizeof(GPUSPARSE_INDEX_TYPE)*a.m_nz));
-        CUDA_LONG M=n;
-        CUDA_LONG N=m;
-        //GPUSPARSE_INDEX_TYPE* h_vectArray= new int[a.m_nz];
-        int blocksPerGrid =(int)ceil(1.0*M/threadsPerBlock);   
-        if (do_sync)    CUDACALL(cudaEventCreate(&done));
-        _getSparseVectorRepresntationForCSCMatrix<ElemType><<<blocksPerGrid,threadsPerBlock>>>(cscColPtrA,cscRowIndA,vectArray,M,N);
-        if (do_sync)    CUDACALL(cudaEventRecord(done));
-        if (do_sync)    CUDACALL(cudaEventSynchronize(done));
-        if (do_sync)    CUDACALL(cudaEventDestroy(done));
-        CUDACALL(cudaFree(cscRowIndA));
-        CUDACALL(cudaFree(cscColPtrA));
-        //CUDACALL(cudaMemcpy(h_vectArray,vectArray,sizeof(GPUSPARSE_INDEX_TYPE)*a.m_nz,cudaMemcpyDeviceToHost));    
-
-        //Actual dot product
-        ElemType res=0;
-        if (sizeof(ElemType)==sizeof(float))
-        {
-            CUSPARSECALL(cusparseSdoti(cusparseHandle,(int)a.m_nz,reinterpret_cast<float*>(cscValA),vectArray,
-                reinterpret_cast<float*>(b.BufferPointer()),
-                reinterpret_cast<float*>(&res),idxBase));
-        }
-        else
-        {
-            CUSPARSECALL(cusparseDdoti(cusparseHandle,(int)a.m_nz,reinterpret_cast<double*>(cscValA),vectArray,
-                reinterpret_cast<double*>(b.BufferPointer()),
-                reinterpret_cast<double*>(&res),idxBase));
-        }       
-        CUDACALL(cudaFree(vectArray));
-        CUDACALL(cudaFree(cscValA));
-        CUSPARSECALL(cusparseDestroy(cusparseHandle));   
-        return res;        
-    }
-
-    template<class ElemType>
-    ElemType GPUSparseMatrix<ElemType>::InnerProductOfMatrices(const GPUMatrix<ElemType>& a, const GPUSparseMatrix<ElemType>& b)
-    {
-        return GPUSparseMatrix<ElemType>::InnerProductOfMatrices(b,a);
-    }
-
-    template<class ElemType>
-    bool GPUSparseMatrix<ElemType>::AreEqual(const GPUSparseMatrix<ElemType>& a, const GPUSparseMatrix<ElemType>& b, 
-        const ElemType threshold)
-    {
-        if (a.GetNumNZElements()!=b.GetNumNZElements() || a.GetNumRows()  != b.GetNumRows() || a.GetNumCols() != b.GetNumCols())
-            return false;
-
-        if (a.m_format != b.m_format)
-            NOT_IMPLEMENTED;
-
-        a.PrepareDevice();
-        long *res = new long[3];
-        res[0]=1;
-        res[1]=1;
-        res[2]=1;
-        long *d_res = nullptr;
-        CUDACALL(cudaMalloc((void**)&d_res,sizeof(long)*3)); 
-        CUDACALL(cudaMemcpy(d_res,res,sizeof(long)*3,cudaMemcpyHostToDevice));
-
-        int blocksPerGrid =(int)ceil(1.0*a.GetNumNZElements()/threadsPerBlock); 
-        _areEqual<ElemType><<<blocksPerGrid,threadsPerBlock>>>(a.NzValues(),b.NzValues(),(CUDA_LONG)a.GetNumNZElements(),threshold,d_res);        
-        _areEqual<int><<<blocksPerGrid,threadsPerBlock>>>(a.ColLocation(),b.ColLocation(),(CUDA_LONG)a.GetNumNZElements(),(int)threshold,d_res+1);
-        blocksPerGrid =(int)ceil((1.0*a.GetNumRows()+1.0)/threadsPerBlock); 
-        _areEqual<int><<<blocksPerGrid,threadsPerBlock>>>(a.RowLocation(),b.RowLocation(),(CUDA_LONG)a.GetNumRows()+1,(int)threshold,d_res+2);
-
-        CUDACALL(cudaMemcpy(res,d_res,sizeof(long)*3,cudaMemcpyDeviceToHost));        
-        if (res[0]*res[1]*res[2]==1)
-            return true;
-        else
-            return false;
-    }
-
-    template<class ElemType>
-    bool GPUSparseMatrix<ElemType>::AreEqual(const GPUMatrix<ElemType>& a, const GPUSparseMatrix<ElemType>& b, 
-        const ElemType threshold)
-    {
-        if (a.GetNumRows()  != b.GetNumRows() || a.GetNumCols() != b.GetNumCols())
-            return false;
-        GPUSparseMatrix<ElemType> c(b.GetFormat(), b.GetComputeDeviceId());
-        c.SetValue(a);
-        return AreEqual(c,b,threshold);
-    }
-
-    template<class ElemType>
-    bool GPUSparseMatrix<ElemType>::AreEqual(const GPUSparseMatrix<ElemType>& a, const GPUMatrix<ElemType>& b, 
-        const ElemType threshold)
-    {
-        if (a.GetNumRows()  != b.GetNumRows() || a.GetNumCols() != b.GetNumCols())
-            return false;
-        GPUSparseMatrix<ElemType> c(a.GetFormat(),a.GetComputeDeviceId());
-        c.SetValue(b);
-        return AreEqual(a,c,threshold);
-    }
-
-    template<class ElemType>
-    bool GPUSparseMatrix<ElemType>::IsEqualTo(const GPUSparseMatrix<ElemType>& a, const ElemType threshold) const
-    {
-        return AreEqual(*this,a,threshold);
-    }
-
-    template<class ElemType>
-    bool GPUSparseMatrix<ElemType>::IsEqualTo(const GPUMatrix<ElemType>& a, const ElemType threshold) const
-    {
-        return AreEqual(*this,a,threshold);
-    }
-#pragma endregion Static BLAS Functions
-
-#pragma region Member BLAS Functions
-
-    template<class ElemType>
-    DEVICEID_TYPE GPUSparseMatrix<ElemType>::GetComputeDeviceId() const
-    {
-        // for externally managed memory the CUDA context will have the current device
-        if (!OwnBuffer())
-        {
-            DEVICEID_TYPE devId;
-            CUDACALL(cudaGetDevice(&devId));
-            return devId;
-        }
-        else
-            return m_computeDevice;
-    }
-
-    template<class ElemType>
-    GPUMatrix<ElemType> GPUSparseMatrix<ElemType>::ElementProductOf (const GPUSparseMatrix<ElemType>& a, const GPUMatrix<ElemType>& b)
-    {
-        if (a.m_format != matrixFormatSparseCSR)
-            NOT_IMPLEMENTED;
-
-        if (a.GetNumRows()!=b.GetNumRows()||a.GetNumCols()!=b.GetNumCols())
-            throw std::logic_error("ElementProductOf: matrix dimensions mismatch");
-
-        b.PrepareDevice();        
-        GPUMatrix<ElemType> c(b.GetNumRows(),b.GetNumCols(),b.GetComputeDeviceId());
-
-        cudaEvent_t done = nullptr;
-        if (do_sync)    CUDACALL(cudaEventCreate(&done));
-        CUDA_LONG M=(CUDA_LONG)a.GetNumRows();
-        int blocksPerGrid =(int)ceil(1.0*M/threadsPerBlock);        
-        _sparseCSRElemMulDense<ElemType><<<blocksPerGrid,threadsPerBlock>>>(a.NzValues(),a.RowLocation(),a.ColLocation(),b.BufferPointer(),c.BufferPointer(),M);
-        if (do_sync)    CUDACALL(cudaEventRecord(done));
-        if (do_sync)    CUDACALL(cudaEventSynchronize(done));
-        if (do_sync)    CUDACALL(cudaEventDestroy(done));
-        return c;
-    }
-
-    template<class ElemType>
-    GPUMatrix<ElemType> GPUSparseMatrix<ElemType>::ElementProductOf (const GPUMatrix<ElemType>& a, const GPUSparseMatrix<ElemType>& b)
-    {
-        return GPUSparseMatrix<ElemType>::ElementProductOf(b,a);        
-    }
-
-    template<class ElemType>
-    GPUSparseMatrix<ElemType> GPUSparseMatrix<ElemType>::operator+ (const GPUSparseMatrix<ElemType>& a) const
-    {
-        GPUSparseMatrix<ElemType> res(GetFormat(), GetComputeDeviceId());
-        GPUSparseMatrix<ElemType>::ScaleAndAdd(1,*this,1,a,res);
-        return res;
-    }
-
-    template<class ElemType>
-    GPUSparseMatrix<ElemType> GPUSparseMatrix<ElemType>::operator- (const GPUSparseMatrix<ElemType>& a) const
-    {
-        GPUSparseMatrix<ElemType> res(GetFormat(), GetComputeDeviceId());
-        GPUSparseMatrix<ElemType>::ScaleAndAdd(1, *this, -1, a, res);
-        return res;
-    }
-
-    template<class ElemType>
-    GPUSparseMatrix<ElemType>& GPUSparseMatrix<ElemType>::operator^=(ElemType alpha)
-    {
-        GPUSparseMatrix<ElemType>& us = *this;
-        ElementWisePower(alpha, us, us);
-        return us;
-    }
-
-    template<class ElemType>
-    GPUSparseMatrix<ElemType> GPUSparseMatrix<ElemType>::operator^ (ElemType alpha) const
-    {
-        GPUSparseMatrix<ElemType> c(GetFormat(), GetComputeDeviceId());
-        ElementWisePower(alpha, *this, c);
-        return c;
-    }
-
-    template<class ElemType>
-    GPUSparseMatrix<ElemType>& GPUSparseMatrix<ElemType>::operator*=(ElemType alpha)
-    {
-        GPUSparseMatrix<ElemType>& us = *this;
-        if (alpha!=1)            
-            Scale(alpha,us);
-        return us;
-    }
-
-    template<class ElemType>
-    GPUSparseMatrix<ElemType> GPUSparseMatrix<ElemType>::operator* (ElemType alpha) const
-    {
-        GPUSparseMatrix<ElemType> c(*this);
-        if (alpha!=1)
-            Scale(alpha, c);
-        return c;
-    }
-
-    template<class ElemType>
-    GPUSparseMatrix<ElemType>& GPUSparseMatrix<ElemType>::AssignElementPowerOf(const GPUSparseMatrix<ElemType>& a, const ElemType power)
-    {
-        ElementWisePower(power, a, *this);
-        return *this;
-    }
-
-    template<class ElemType>
-    GPUSparseMatrix<ElemType> GPUSparseMatrix<ElemType>::Transpose() const
-    {
-        int m = (int)GetNumRows();
-        int n = (int)GetNumCols();
-        int nnz = (int)GetNumNZElements();
-        cusparseAction_t cpVals = CUSPARSE_ACTION_NUMERIC;
-        cusparseIndexBase_t idxBase = CUSPARSE_INDEX_BASE_ZERO;
-
-        assert(GetFormat()&matrixFormatCompressed); // for now this only supports compressed formats
-        PrepareDevice();
-        GPUSparseMatrix c(GetFormat(), GetComputeDeviceId());
-        c.Resize(n, m, nnz, GetFormat(), true, false);
-        c.m_nz = nnz;
-
-        cusparseHandle_t cusparseHandle = 0;
-        CUSPARSECALL(cusparseCreate(&cusparseHandle));
-
-        cudaEvent_t done = nullptr;
-        if (do_sync)    CUDACALL(cudaEventCreate(&done));
-        if (m_format == MatrixFormat::matrixFormatSparseCSR)
-        {
-            if (sizeof(ElemType) == sizeof(float))
-            {
-                CUSPARSECALL(cusparseScsr2csc(cusparseHandle, m, n, nnz, reinterpret_cast<const float*>(this->NzValues()), this->RowLocation(), this->ColLocation(),
-                    reinterpret_cast<float*>(c.NzValues()), c.ColLocation(), c.RowLocation(), cpVals, idxBase));
-            }
-            else
-            {
-                CUSPARSECALL(cusparseDcsr2csc(cusparseHandle, m, n, nnz, reinterpret_cast<const double*>(this->NzValues()), this->RowLocation(), this->ColLocation(),
-                    reinterpret_cast<double*>(c.NzValues()), c.ColLocation(), c.RowLocation(), cpVals, idxBase));
-            }
-        }
-        else if (m_format == matrixFormatSparseCSC)
-        {
-            if (sizeof(ElemType) == sizeof(float))
-            {
-                CUSPARSECALL(cusparseScsr2csc(cusparseHandle, m, n, nnz, reinterpret_cast<const float*>(this->NzValues()), this->ColLocation(), this->RowLocation(),
-                    reinterpret_cast<float*>(c.NzValues()), c.RowLocation(), c.ColLocation(), cpVals, idxBase));
-            }
-            else
-            {
-                CUSPARSECALL(cusparseDcsr2csc(cusparseHandle, m, n, nnz, reinterpret_cast<const double*>(this->NzValues()), this->ColLocation(), this->RowLocation(),
-                    reinterpret_cast<double*>(c.NzValues()), c.RowLocation(), c.ColLocation(), cpVals, idxBase));
-            }
-        }
-        else
-        {
-            NOT_IMPLEMENTED;
-        }
-        if (do_sync)    CUDACALL(cudaEventRecord(done));
-        if (do_sync)    CUDACALL(cudaEventSynchronize(done));
-        if (do_sync)    CUDACALL(cudaEventDestroy(done));
-        CUSPARSECALL(cusparseDestroy(cusparseHandle));        
-        return c;
-    }
-
-    template<class ElemType>
-    GPUSparseMatrix<ElemType>& GPUSparseMatrix<ElemType>::AssignTransposeOf(const GPUSparseMatrix<ElemType>& a)
-    {
-        if (this == &a)
-            throw std::logic_error("AssignTransposeOf: a is the same as [this]. Does not support inplace transpose.");
-
-        if (a.IsEmpty())
-            throw std::logic_error("AssignTransposeOf: Matrix a is empty.");
-
-        *this = a.Transpose();
-        return *this;
-    }
-
-    template<class ElemType>
-    void GPUSparseMatrix<ElemType>::InplaceTranspose()
-    {
-        if (IsEmpty())
-            return;
-        // transfer converted block over to this pointer
-        *this = std::move(Transpose());
-    }
-
-    template<class ElemType>
-    GPUMatrix<ElemType> GPUSparseMatrix<ElemType>::ColumnSliceToDense(size_t startColumn, size_t numCols) const
-    {
-        int m = (int)GetNumRows();
-        int n = (int)GetNumCols();
-
-        if (numCols == 0)
-            throw std::logic_error("The slice cannot have 0 columns.");
-
-        if (startColumn + numCols > n)
-            throw std::logic_error("The slice is out of range of the source matrix.");
-
-        if (m_format != MatrixFormat::matrixFormatSparseCSC)
-            NOT_IMPLEMENTED;
-
-        GPUMatrix<ElemType> slice(m, numCols, GetComputeDeviceId());
-
-        PrepareDevice();
-        cusparseHandle_t cusparseHandle = 0;
-        CUSPARSECALL(cusparseCreate(&cusparseHandle));
-        cusparseMatDescr_t descr = 0;
-        CUSPARSECALL(cusparseCreateMatDescr(&descr));
-        cusparseSetMatType(descr, CUSPARSE_MATRIX_TYPE_GENERAL);
-        cusparseSetMatIndexBase(descr, CUSPARSE_INDEX_BASE_ZERO);
-
-        cudaEvent_t done = nullptr;
-        if (do_sync)    CUDACALL(cudaEventCreate(&done));
-        CUSPARSECALL(cusparseSetStream(cusparseHandle, t_stream));
-        if (sizeof(ElemType) == sizeof(float))
-        {
-            CUSPARSECALL(cusparseScsc2dense(cusparseHandle, m, numCols, descr, (float*)NzValues(), RowLocation(), ColLocation() + startColumn, (float*)slice.BufferPointer(), m));
-        }
-        else
-        {
-            CUSPARSECALL(cusparseDcsc2dense(cusparseHandle, m, numCols, descr, (double*)NzValues(), RowLocation(), ColLocation() + startColumn, (double*)slice.BufferPointer(), m));
-        }
-
-        if (do_sync)    CUDACALL(cudaEventRecord(done));
-        if (do_sync)    CUDACALL(cudaEventSynchronize(done));
-        if (do_sync)    CUDACALL(cudaEventDestroy(done));
-        CUSPARSECALL(cusparseDestroy(cusparseHandle));
-
-        slice.SetMatrixName(m_matrixName);
-
-        return slice;
-    }
-
-    template<class ElemType>
-    ElemType GPUSparseMatrix<ElemType>::SumOfAbsElements() const
-    {
-        if (IsEmpty())
-            throw std::logic_error("SumOfAbsElements: Matrix is empty");
-
-        cublasHandle_t cuHandle = GPUMatrix<ElemType>::GetCublasHandle(GetComputeDeviceId());
-        if (sizeof(ElemType)==sizeof(float))
-        {
-            float res=0;
-            cublasSasum(cuHandle,(int)GetNumNZElements(),reinterpret_cast<float*>(m_pArray),1,&res);
-            return res;
-        }
-        else
-        {
-            double res=0;
-            cublasDasum(cuHandle,(int)GetNumNZElements(),reinterpret_cast<double*>(m_pArray),1,&res);
-            return ElemType(res);
-        }         
-    }
-
-    template<class ElemType>
-    ElemType GPUSparseMatrix<ElemType>::SumOfElements() const
-    {
-        if (IsEmpty())
-            throw std::logic_error("SumOfElements: Matrix is empty");
-
-        PrepareDevice();
-        ElemType* d_sum = nullptr;
-        ElemType h_sum;
-        CUDACALL(cudaMalloc((void**)&d_sum,sizeof(ElemType)));
-        //WARNING: THIS kernel is not the most efficient way!
-        _reductionSum<ElemType><<<1,1024>>>(NzValues(),d_sum,(LONG64)GetNumNZElements());
-        CUDACALL(cudaMemcpy(&h_sum,d_sum,sizeof(ElemType),cudaMemcpyDeviceToHost));
-        CUDACALL(cudaFree(d_sum));               
-        return h_sum;        
-    }
-
-
-    template<class ElemType>
-    ElemType GPUSparseMatrix<ElemType>::FrobeniusNorm() const 
-    {
-        if (IsEmpty())
-            throw std::logic_error("FrobeniusNorm: Matrix is empty.");
-
-        ElemType* d_sum = nullptr;
-        ElemType h_sum=0;
-        CUDACALL(cudaMalloc((void**)&d_sum,sizeof(ElemType)));
-        //WARNING: THIS kernel is not the most efficient way!
-        _reductionSum2<ElemType><<<1,1024>>>(m_pArray,d_sum,(int)GetNumNZElements());
-        CUDACALL(cudaMemcpy(&h_sum,d_sum,sizeof(ElemType),cudaMemcpyDeviceToHost));
-        CUDACALL(cudaFree(d_sum));               
-        if (sizeof(ElemType)==sizeof(float))
-            return (ElemType)sqrtf((float)h_sum);
-        else
-            return (ElemType)sqrt((double)h_sum);
-    }
-
-    template<class ElemType>
-    ElemType GPUSparseMatrix<ElemType>::MatrixNormInf() const
-    {
-        if (IsEmpty())
-            throw std::logic_error("MatrixNorm1: Matrix is empty.");
-
-        ElemType* d_maxAbs = nullptr;
-        ElemType h_maxAbs=0;
-        CUDACALL(cudaMalloc((void**)&d_maxAbs,sizeof(ElemType)));
-        //WARNING: THIS kernel is not the most efficient way!
-        _reductionMatrixNormInf<ElemType><<<1,1024>>>(m_pArray,d_maxAbs,(int)GetNumNZElements());
-        CUDACALL(cudaMemcpy(&h_maxAbs,d_maxAbs,sizeof(ElemType),cudaMemcpyDeviceToHost));
-        CUDACALL(cudaFree(d_maxAbs));               
-        if (sizeof(ElemType)==sizeof(float))
-            return h_maxAbs;
-        else
-            return h_maxAbs; 
-    }
-
-    template<class ElemType>
-    ElemType GPUSparseMatrix<ElemType>::MatrixNorm1() const
-    {
-        if (IsEmpty())
-            throw std::logic_error("MatrixNorm1: Matrix is empty.");
-        return SumOfAbsElements();              
-    }
-
-#pragma endregion Member BLAS Functions
-
-#pragma region Other Functions
-
-    template<class ElemType>    
-    GPUSparseMatrix<ElemType>& GPUSparseMatrix<ElemType>::ElementInverse ()
-    {
-        if (IsEmpty())
-            throw std::logic_error("ElementInverse: Matrix is empty.");
-
-        CUDA_LONG N=(CUDA_LONG)GetNumNZElements();
-        int blocksPerGrid =(int)ceil(1.0*N/threadsPerBlock);                
-        cudaEvent_t done = nullptr;
-        if (do_sync)    CUDACALL(cudaEventCreate(&done));
-        _elemInverse<ElemType><<<blocksPerGrid,threadsPerBlock>>>(m_pArray,N);
-        if (do_sync)    CUDACALL(cudaEventRecord(done));
-        if (do_sync)    CUDACALL(cudaEventSynchronize(done));
-        if (do_sync)    CUDACALL(cudaEventDestroy(done));
-        return *this;
-    }
-
-    template<class ElemType>
-    GPUSparseMatrix<ElemType>& GPUSparseMatrix<ElemType>::AssignElementInverseOf (const GPUSparseMatrix<ElemType>& a)
-    {
-        SetValue(a);
-        return ElementInverse();
-    }
-
-    template<class ElemType>
-    GPUSparseMatrix<ElemType>& GPUSparseMatrix<ElemType>::InplaceSigmoid()
-    {
-        performInplaceFunction(0);                    
-        return *this;
-    }
-
-    template<class ElemType>
-    GPUSparseMatrix<ElemType>& GPUSparseMatrix<ElemType>::AssignSigmoidOf (const GPUSparseMatrix<ElemType>& a)
-    {
-        SetValue(a);
-        InplaceSigmoid();
-        return *this;
-    }
-
-    template<class ElemType>
-    GPUSparseMatrix<ElemType>& GPUSparseMatrix<ElemType>::InplaceLinearRectifierDerivative()
-    {
-        performInplaceFunction(6);                    
-        return *this;
-    }
-
-    template<class ElemType>
-    GPUSparseMatrix<ElemType>& GPUSparseMatrix<ElemType>::AssignLinearRectifierDerivativeOf (const GPUSparseMatrix<ElemType>& a)
-    {
-        SetValue(a);
-        InplaceLinearRectifierDerivative();
-        return *this;
-    }
-
-    template<class ElemType>
-    GPUSparseMatrix<ElemType>& GPUSparseMatrix<ElemType>::InplaceTanh()
-    {
-        performInplaceFunction(1);
-        return *this;
-    }
-
-    template<class ElemType>
-    GPUSparseMatrix<ElemType>& GPUSparseMatrix<ElemType>::AssignTanhOf (const GPUSparseMatrix<ElemType>& a)
-    {
-        SetValue(a);
-        InplaceTanh();
-        return *this;
-    }
-
-    template<class ElemType>
-    GPUSparseMatrix<ElemType>& GPUSparseMatrix<ElemType>::InplaceSqrt()
-    {
-        performInplaceFunction(2);        
-        return *this;
-    }
-
-    template<class ElemType>
-    GPUSparseMatrix<ElemType>& GPUSparseMatrix<ElemType>::AssignSqrtOf (const GPUSparseMatrix<ElemType>& a)
-    {
-        SetValue(a);
-        InplaceSqrt();
-        return *this;
-    }
-
-    template<class ElemType>
-    GPUSparseMatrix<ElemType>& GPUSparseMatrix<ElemType>::InplaceExp()
-    {
-        performInplaceFunction(3);        
-        return *this;
-    }
-
-    template<class ElemType>
-    GPUSparseMatrix<ElemType>& GPUSparseMatrix<ElemType>::AssignExpOf (const GPUSparseMatrix<ElemType>& a)
-    {
-        SetValue(a);
-        InplaceExp();
-        return *this;
-    }
-
-    template<class ElemType>
-    GPUSparseMatrix<ElemType>& GPUSparseMatrix<ElemType>::InplaceLog()
-    {
-        performInplaceFunction(4);        
-        return *this;
-    }
-
-    template<class ElemType>
-    GPUSparseMatrix<ElemType>& GPUSparseMatrix<ElemType>::AssignLogOf (const GPUSparseMatrix<ElemType>& a)
-    {
-        SetValue(a);
-        InplaceLog();
-        return *this;
-    }
-
-    template<class ElemType>
-    GPUSparseMatrix<ElemType>& GPUSparseMatrix<ElemType>::InplaceAbs()
-    {
-        performInplaceFunction(5);        
-        return *this;
-    }
-
-    template<class ElemType>
-    GPUSparseMatrix<ElemType>& GPUSparseMatrix<ElemType>::AssignAbsOf (const GPUSparseMatrix<ElemType>& a)
-    {
-        SetValue(a);
-        InplaceAbs();
-        return *this;
-    }
-
-    template<class ElemType>
-    GPUSparseMatrix<ElemType>& GPUSparseMatrix<ElemType>::InplaceTruncateBottom (const ElemType threshold)
-    {
-        if (IsEmpty())
-            throw std::logic_error("InplaceTruncateBottom: Matrix is empty.");
-        CUDA_LONG N=(CUDA_LONG)GetNumNZElements();
-        int blocksPerGrid =(int)ceil(N*1.0/threadsPerBlock);                
-        cudaEvent_t done = nullptr;
-        if (do_sync)    CUDACALL(cudaEventCreate(&done));
-        _inplaceTruncateBottom<ElemType><<<blocksPerGrid,threadsPerBlock>>>(m_pArray,threshold,N);
-        if (do_sync)    CUDACALL(cudaEventRecord(done));
-        if (do_sync)    CUDACALL(cudaEventSynchronize(done));
-        if (do_sync)    CUDACALL(cudaEventDestroy(done));
-        return *this;
-    }
-
-    template<class ElemType>
-    GPUSparseMatrix<ElemType>& GPUSparseMatrix<ElemType>::AssignTruncateBottomOf (const GPUSparseMatrix<ElemType>& a, const ElemType threshold)
-    {
-        if (a.IsEmpty())
-            throw std::logic_error("AssignTruncateBottomOf: Matrix a is empty.");
-
-        if (this!=&a)
-        {
-            //Resize(a.GetNumRows(), a.GetNumCols());           
-            ResizeAsAndCopyIndexFrom(a);  
-        }
-        CUDA_LONG N=(CUDA_LONG)GetNumNZElements();
-        int blocksPerGrid =(int)ceil(N*1.0/threadsPerBlock);                
-        cudaEvent_t done = nullptr;
-        if (do_sync)    CUDACALL(cudaEventCreate(&done));
-        _assignTruncateBottom<ElemType><<<blocksPerGrid,threadsPerBlock>>>(m_pArray,a.NzValues(),threshold,N);                        
-        if (do_sync)    CUDACALL(cudaEventRecord(done));
-        if (do_sync)    CUDACALL(cudaEventSynchronize(done));
-        if (do_sync)    CUDACALL(cudaEventDestroy(done));
-        return *this;
-    }   
-
-    template<class ElemType>
-    GPUSparseMatrix<ElemType>& GPUSparseMatrix<ElemType>::InplaceTruncateTop (const ElemType threshold)
-    {
-        if (IsEmpty())
-            throw std::logic_error("InplaceTruncateTop: Matrix is empty.");
-        CUDA_LONG N=(CUDA_LONG)GetNumNZElements();
-        int blocksPerGrid =(int)ceil(N*1.0/threadsPerBlock);                
-        cudaEvent_t done = nullptr;
-        if (do_sync)    CUDACALL(cudaEventCreate(&done));
-        _inplaceTruncateTop<ElemType><<<blocksPerGrid,threadsPerBlock>>>(m_pArray,threshold,N);
-        if (do_sync)    CUDACALL(cudaEventRecord(done));
-        if (do_sync)    CUDACALL(cudaEventSynchronize(done));
-        if (do_sync)    CUDACALL(cudaEventDestroy(done));
-        return *this;
-    }
-
-    template<class ElemType>
-    GPUSparseMatrix<ElemType>& GPUSparseMatrix<ElemType>::AssignTruncateTopOf (const GPUSparseMatrix<ElemType>& a, const ElemType threshold)
-    {
-        if (a.IsEmpty())
-            throw std::logic_error("AssignTruncateTopOf: Matrix a is empty.");
-
-        if (this!=&a)
-        {
-            ResizeAsAndCopyIndexFrom(a);
-        }
-
-        CUDA_LONG N=(CUDA_LONG)GetNumNZElements();
-        int blocksPerGrid =(int)ceil(N*1.0/threadsPerBlock);                
-        cudaEvent_t done = nullptr;
-        if (do_sync)    CUDACALL(cudaEventCreate(&done));
-        _assignTruncateTop<ElemType><<<blocksPerGrid,threadsPerBlock>>>(m_pArray,a.NzValues(),threshold,N);                        
-        if (do_sync)    CUDACALL(cudaEventRecord(done));
-        if (do_sync)    CUDACALL(cudaEventSynchronize(done));
-        if (do_sync)    CUDACALL(cudaEventDestroy(done));
-        return *this;
-    }
-
-    template<class ElemType>
-    GPUSparseMatrix<ElemType>& GPUSparseMatrix<ElemType>::SetToZeroIfAbsLessThan (const ElemType threshold)
-    {
-        if (IsEmpty())
-            throw std::logic_error("SetToZeroIfAbsLessThan: Matrix is empty.");
-        CUDA_LONG N=(CUDA_LONG)GetNumNZElements();
-        int blocksPerGrid =(int)ceil(N*1.0/threadsPerBlock);                
-        cudaEvent_t done = nullptr;
-        if (do_sync)    CUDACALL(cudaEventCreate(&done));
-        _setToZeroIfAbsLessThan<ElemType><<<blocksPerGrid,threadsPerBlock>>>(m_pArray,threshold,N);
-        if (do_sync)    CUDACALL(cudaEventRecord(done));
-        if (do_sync)    CUDACALL(cudaEventSynchronize(done));
-        if (do_sync)    CUDACALL(cudaEventDestroy(done));
-        return *this;
-    }
-
-
-#pragma endregion
-
-#pragma region Helper Functions
-
-    //outBuffer should be allocated to be >= size by the caller 
-    template<class ElemType>
-    template <class OutType, class InType>
-    void GPUSparseMatrix<ElemType>::CopyBuffer(OutType * outBuffer, const InType * inBuffer, const size_t size)
-    {
-#pragma omp parallel for
-        for (size_t i = 0; i<(size & ~3); i += 4)
-        {
-            outBuffer[i] = inBuffer[i];
-            outBuffer[i + 1] = inBuffer[i + 1];
-            outBuffer[i + 2] = inBuffer[i + 2];
-            outBuffer[i + 3] = inBuffer[i + 3];
-        }
-        //handle remaining stuffs
-        for (size_t i = size & ~3; i<size; i++)
-        {
-            outBuffer[i] = inBuffer[i];
-        }
-    }
-
-    template<class ElemType>
-    void* GPUSparseMatrix<ElemType>::ReserveTempHostBuffer(const size_t sizeInByte) const
-    {
-        if (m_tempHostBufferSize < sizeInByte)
-        {
-            delete[] (byte*)m_tempHostBuffer;
-            m_tempHostBuffer = new byte[sizeInByte];
-            m_tempHostBufferSize = sizeInByte;
-        }
-        return (void*)m_tempHostBuffer;
-    }
-
-    template<class ElemType>
-    void GPUSparseMatrix<ElemType>::performInplaceFunction(int kind)
-    {        
-        CUDA_LONG N=(CUDA_LONG)GetNumNZElements();
-        int blocksPerGrid =(int)ceil(1.0*N/threadsPerBlock);                
-        cudaEvent_t done = nullptr;
-        if (do_sync)    CUDACALL(cudaEventCreate(&done));
-        switch (kind)
-        {
-        case 0:
-            _inplaceSigmoidOnCuda<ElemType><<<blocksPerGrid,threadsPerBlock>>>(m_pArray,N);
-            break;
-        case 1:
-            _inplaceTanhOnCuda<ElemType><<<blocksPerGrid,threadsPerBlock>>>(m_pArray,N);
-            break;
-        case 2:
-            _inplaceSqrtOnCuda<ElemType><<<blocksPerGrid,threadsPerBlock>>>(m_pArray,N);
-            break;
-        case 3:
-            _inplaceExpOnCuda<ElemType><<<blocksPerGrid,threadsPerBlock>>>(m_pArray,N);
-            break;
-        case 4:
-            _inplaceLogOnCuda<ElemType><<<blocksPerGrid,threadsPerBlock>>>(m_pArray,N);
-            break;
-        case 5:
-            _inplaceAbsOnCuda<ElemType><<<blocksPerGrid,threadsPerBlock>>>(m_pArray,N);
-            break;
-        case 6:
-            _inplaceLinRectDerivative<ElemType><<<blocksPerGrid,threadsPerBlock>>>(m_pArray,N);
-        } 
-        if (do_sync)    CUDACALL(cudaEventRecord(done));
-        if (do_sync)    CUDACALL(cudaEventSynchronize(done));
-        if (do_sync)    CUDACALL(cudaEventDestroy(done));
-    }
-
- 
-
-#pragma endregion Helper Functions
-
-    template class GPUSparseMatrix<float>; 
-    template class GPUSparseMatrix<double>;    
-
-    template <class ElemType>
-    MATH_API File& operator>>(File& stream, GPUSparseMatrix<ElemType>& us)
-    {
-        stream.GetMarker(fileMarkerBeginSection, std::wstring(L"BMAT"));
-        size_t elsize;
-        stream>>elsize;
-        if (sizeof(ElemType)!=elsize)
-            throw std::runtime_error("Template argument size doesn't match those in file");
-        std::wstring matrixName;
-
-        // now prepare this header to receive the data being read
-        size_t nz, colnum, rownum;
-        int format;
-
-        // read in the header information
-        stream>>matrixName>>format>>nz>>colnum>>rownum;
-
-        us.m_format = (MatrixFormat)format;
-        if (us.m_format != matrixFormatSparseCSC && us.m_format != matrixFormatSparseCSR)
-            NOT_IMPLEMENTED;
-
-        us.Resize(rownum, colnum, nz, true, false);
-        us.SetNzCount(nz);
-
-        if (nz > 0)
-        {
-            size_t compressedSize = (us.m_format == matrixFormatSparseCSC) ? colnum + 1 : rownum + 1;
-            ElemType* dataBuffer = new ElemType[nz];
-            CPUSPARSE_INDEX_TYPE * unCompressedIndex = new CPUSPARSE_INDEX_TYPE[nz];
-            CPUSPARSE_INDEX_TYPE * compressedIndex = new CPUSPARSE_INDEX_TYPE[compressedSize];
-
-            // read in the sparse matrix info
-            for (size_t i = 0; i < nz; ++i)
-            {
-                stream >> dataBuffer[i];
-            }
-            for (size_t i = 0; i < nz; ++i)
-            {
-                size_t val;
-                stream >> val;
-                unCompressedIndex[i] = val;
-            }
-            for (size_t i = 0; i < compressedSize; ++i)
-            {
-                size_t val;
-                stream >> val;
-                compressedIndex[i] = val;
-            }
-
-            if (us.m_format == matrixFormatSparseCSC)
-                us.SetMatrixFromCSCFormat(compressedIndex, unCompressedIndex, dataBuffer, nz, rownum, colnum);
-            else if (us.m_format == matrixFormatSparseCSR)
-                us.SetMatrixFromCSRFormat(compressedIndex, unCompressedIndex, dataBuffer, nz, rownum, colnum);
-
-            delete[] dataBuffer;
-            delete[] unCompressedIndex;
-            delete[] compressedIndex;
-        }
-
-        stream.GetMarker(fileMarkerEndSection, std::wstring(L"EMAT"));
-        us.SetMatrixName(matrixName.c_str());
-
-        return stream;
-    }
-
-    template MATH_API File& operator>>(File& stream, GPUSparseMatrix<float>& us);
-    template MATH_API File& operator>>(File& stream, GPUSparseMatrix<double>& us);
-
-    template <class ElemType>
-    MATH_API File& operator<<(File& stream, const GPUSparseMatrix<ElemType>& us)
-    {
-        if (us.m_format != matrixFormatSparseCSC && us.m_format != matrixFormatSparseCSR)
-            NOT_IMPLEMENTED;
-
-        stream.PutMarker(fileMarkerBeginSection, std::wstring(L"BMAT"));
-        stream<<sizeof(ElemType);
-        if (us.GetMatrixName()==nullptr)
-        {
-            std::wstring s(L"nnmatrix");
-            stream<<s;
-        }
-        else
-        {
-            stream<<us.GetMatrixName();
-        }
-
-        size_t nz = us.GetNumNZElements(), numRows=us.GetNumRows(), numCols=us.GetNumCols();
-        size_t compressedSize = us.SecondaryIndexCount();
-        int format = us.GetFormat();
-
-        stream << format << nz << numCols << numRows;
-
-        if (nz > 0)
-        {
-            ElemType *dataBuffer = nullptr;
-            CPUSPARSE_INDEX_TYPE* compressedIndex = nullptr;
-            CPUSPARSE_INDEX_TYPE* unCompressedIndex = nullptr;
-
-            if (us.m_format == matrixFormatSparseCSC)
-                us.GetMatrixFromCSCFormat(compressedIndex, unCompressedIndex, dataBuffer, nz, numRows, numCols);
-            else if (us.m_format == matrixFormatSparseCSR)
-                us.GetMatrixFromCSRFormat(compressedIndex, unCompressedIndex, dataBuffer, nz, numRows, numCols);
-            else
-                NOT_IMPLEMENTED;
-
-            for (size_t i = 0; i < nz; ++i)
-            {
-                stream << dataBuffer[i];
-            }
-            for (size_t i = 0; i < nz; ++i)
-            {
-                size_t val = unCompressedIndex[i];
-                stream << val;
-            }
-            for (size_t i = 0; i < compressedSize; ++i)
-            {
-                size_t val = compressedIndex[i];
-                stream << val;
-            }
-
-            delete[] dataBuffer;
-            delete[] unCompressedIndex;
-            delete[] compressedIndex;
-        }
-
-        stream.PutMarker(fileMarkerEndSection, std::wstring(L"EMAT"));
-
-        return stream;
-    }
-
-    template MATH_API File& operator<<(File& stream, const GPUSparseMatrix<float>& us);
-    template MATH_API File& operator<<(File& stream, const GPUSparseMatrix<double>& us);
-
-}}}
-
-#endif  // CPUONLY
->>>>>>> 6a197689
+//
+// <copyright file="GPUSparseMatrix.cu" company="Microsoft">
+//     Copyright (c) Microsoft Corporation.  All rights reserved.
+// </copyright>
+//
+
+#include "BestGpu.h"
+
+#ifndef CPUONLY
+
+#include "GPUSparseMatrix.h"
+#include "GPUMatrix.h"
+#include <cuda_runtime.h>
+#include <cusparse_v2.h>
+#include "cublas_v2.h"
+#include "GPUMatrixCUDAKernels.cu"
+#include <functional>
+#include "CommonMatrix.h"
+#include <iostream> // for cout
+#include <assert.h>
+
+#pragma warning (disable: 4267) // conversion from 'size_t' to 'unsigned int'; happens in CUDA <<<a,b>>> syntax if a and b are size_t
+#pragma warning (disable: 4127) // conditional expression is constant; "if (sizeof(ElemType)==sizeof(float))" triggers this
+
+#ifdef    _WIN32
+// thread local storage to access the current stream, initalize to default stream
+extern __declspec (thread)
+#else
+static
+#endif
+cudaStream_t t_stream;
+
+
+void CUDACALL(cudaError_t x) 
+{
+    if(x!=cudaSuccess) 
+    { 
+        const char* errmsg = cudaGetErrorString(x);
+        std::cerr<< "!!!!!!!!CUDA EXCEPTION: " << errmsg << std::endl;
+
+        throw std::runtime_error(errmsg);
+    }    
+}
+
+void CUSPARSECALL(cusparseStatus_t x) 
+{
+    if(x!= CUSPARSE_STATUS_SUCCESS) 
+    {         
+        std::cerr << "!!!!!!!!CUSPARSE EXCEPTION: " << std::endl;
+        throw std::runtime_error("CUSPARSE EXCEPTION");
+    }    
+}
+
+void CUBLASCALL(cublasStatus_t x)
+{
+    if (x != CUBLAS_STATUS_SUCCESS)
+    {
+        std::cerr << "!!!!!!!!CUBLAS EXCEPTION: " << std::endl;
+        throw std::runtime_error("CUBLAS fail");
+    }
+}
+
+namespace Microsoft { namespace MSR { namespace CNTK {
+
+#pragma region Constructors and Destructor
+
+#ifdef NO_SYNC
+    template<class ElemType> bool GPUSparseMatrix<ElemType>::do_sync = false;
+#else
+    template<class ElemType> bool GPUSparseMatrix<ElemType>::do_sync = true;
+#endif
+
+    template<class ElemType>
+    void GPUSparseMatrix<ElemType>::ZeroInit(const MatrixFormat matrixFormat, const DEVICEID_TYPE computeDevice)
+    {
+        if (matrixFormat != MatrixFormat::matrixFormatSparseCSC && matrixFormat != MatrixFormat::matrixFormatSparseCSR &&
+            matrixFormat != MatrixFormat::matrixFormatSparseBlockCol && matrixFormat != MatrixFormat::matrixFormatSparseBlockRow)
+        {
+            throw std::logic_error("GPUSparseMatrix:  unsupported sparse matrix format");
+        }
+
+        m_computeDevice = (computeDevice == AUTOPLACEMATRIX) ? GPUMatrix<ElemType>::GetBestGPUDeviceId() : computeDevice; //current GPU device Id
+        m_numRows=0;  
+        m_numCols=0;
+        m_elemSizeAllocated = m_nz = 0; //Number of non-zero elements
+        m_totalBufferSizeAllocated = 0;
+        m_format = matrixFormat;
+        m_externalBuffer = false;
+        m_pArray=nullptr; 
+        m_matrixName=nullptr;
+
+        m_blockSize = 0;
+
+        m_rowToId = nullptr;
+
+        m_tempHostBuffer = nullptr;
+        m_tempHostBufferSize = 0;
+    }
+
+    template<class ElemType>    
+    GPUSparseMatrix<ElemType>::GPUSparseMatrix(const size_t numRows, const size_t numCols, const size_t numNZ, const MatrixFormat matrixFormat /*= MatrixFormat::matrixFormatSparseCSR*/, const DEVICEID_TYPE computeDevice /*= AUTOPLACEMATRIX*/)
+    {
+        ZeroInit(matrixFormat, computeDevice);
+        Resize(numRows, numCols, numNZ, true, false);
+    }
+
+    template<class ElemType>
+    GPUSparseMatrix<ElemType>::GPUSparseMatrix(const MatrixFormat matrixFormat /*= MatrixFormat::matrixFormatSparseCSR*/,
+        const DEVICEID_TYPE computeDevice /*= AUTOPLACEMATRIX*/)
+    {
+        ZeroInit(matrixFormat, computeDevice);
+    }
+
+    template<class ElemType>
+    GPUSparseMatrix<ElemType>::GPUSparseMatrix(const GPUMatrix<ElemType>& deepCopy, const MatrixFormat matrixFormat /*= MatrixFormat::matrixFormatSparseCSR*/)
+    {
+        ZeroInit(matrixFormat, deepCopy.GetComputeDeviceId());
+        if (!deepCopy.IsEmpty()) 
+            SetValue(deepCopy, matrixFormat);
+    }
+
+    template<class ElemType>
+    GPUSparseMatrix<ElemType>::GPUSparseMatrix(const GPUSparseMatrix<ElemType>& deepCopy)
+    {
+
+        ZeroInit(deepCopy.GetFormat(), deepCopy.GetComputeDeviceId());
+        DeepCopy(deepCopy);
+    }
+
+    // PrepareDevice - Setup the correct cuda context for an operation
+    // deviceId - the device on which the operation will take place
+    //            defaults to -1, which means use matrices current device
+    template<class ElemType>
+    DEVICEID_TYPE GPUSparseMatrix<ElemType>::PrepareDevice(DEVICEID_TYPE deviceId /*=-1*/) const
+    {
+        // if default value use current compute device
+        DEVICEID_TYPE newId = deviceId >= 0 ? deviceId : m_computeDevice;
+
+        Microsoft::MSR::CNTK::PrepareDevice(newId);
+        return newId;
+    }
+
+    template<class ElemType>
+    void GPUSparseMatrix<ElemType>::DeepCopy(const GPUSparseMatrix<ElemType>& deepCopy)
+    {
+        ChangeDeviceTo(deepCopy.m_computeDevice);
+        deepCopy.PrepareDevice();
+
+        Resize(deepCopy.m_numRows, deepCopy.m_numCols, deepCopy.m_nz, deepCopy.m_format, true, false);
+        m_nz = deepCopy.m_nz;
+        CUDACALL(cudaMemcpy(NzValues(), deepCopy.NzValues(), NzSize(), cudaMemcpyDeviceToDevice));
+        CUDACALL(cudaMemcpy(MajorIndexLocation(), deepCopy.MajorIndexLocation(), MajorIndexSize(), cudaMemcpyDeviceToDevice));
+        CUDACALL(cudaMemcpy(SecondaryIndexLocation(), deepCopy.SecondaryIndexLocation(), SecondaryIndexSize(), cudaMemcpyDeviceToDevice));
+
+        m_externalBuffer = false;
+        SetMatrixName(deepCopy.m_matrixName);
+
+        //TODO: to copy other varibles used only for class based LM
+    }
+
+    template<class ElemType>
+    void GPUSparseMatrix<ElemType>::SetValue(const GPUSparseMatrix<ElemType>& deepCopy)
+    {
+        DeepCopy(deepCopy);
+    }
+
+    template<class ElemType>
+    void GPUSparseMatrix<ElemType>::SetValue(const CPUSparseMatrix<ElemType>& deepCopy)
+    {
+        SetFormat(deepCopy.GetFormat());
+        if (deepCopy.IsEmpty())
+        {
+            Reset();
+            return;
+        }
+
+        if (deepCopy.GetFormat() == matrixFormatSparseCSR)
+        {
+            SetMatrixFromCSRFormat(deepCopy.RowLocation(), deepCopy.ColLocation(), deepCopy.NzValues(), deepCopy.NzCount(), deepCopy.GetNumRows(), deepCopy.GetNumCols());
+
+        }
+        else if (deepCopy.GetFormat() == matrixFormatSparseCSC)
+        {
+            SetMatrixFromCSCFormat(deepCopy.ColLocation(), deepCopy.RowLocation(), deepCopy.NzValues(), deepCopy.NzCount(), deepCopy.GetNumRows(), deepCopy.GetNumCols());
+        }
+        else
+            NOT_IMPLEMENTED;
+    }
+
+    template<class ElemType>
+    void GPUSparseMatrix<ElemType>::CopyToCPUSparseMatrix(CPUSparseMatrix<ElemType> &cpuSparseMatrix) const
+    {
+        cpuSparseMatrix.SetFormat(GetFormat());
+        if (IsEmpty())
+        {
+            cpuSparseMatrix.Reset();
+            return;
+        }
+
+        if (this->GetFormat() == matrixFormatSparseCSR)
+        {
+            //we need to do conversion because CPUSparseMatrix uses size_t for indexes while GPUSparseMatrix uses int
+            cpuSparseMatrix.Resize(GetNumRows(), GetNumCols(), GetNumNZElements(), true, false);
+            cpuSparseMatrix.SetNzCount(GetNumNZElements());
+
+            PrepareDevice();
+
+            if (sizeof(GPUSPARSE_INDEX_TYPE) == sizeof(CPUSPARSE_INDEX_TYPE))
+            {
+                CUDACALL(cudaMemcpy(cpuSparseMatrix.RowLocation(), RowLocation(), RowSize(), cudaMemcpyDeviceToHost));
+                CUDACALL(cudaMemcpy(cpuSparseMatrix.ColLocation(), ColLocation(), ColSize(), cudaMemcpyDeviceToHost));
+            }
+            else
+            {
+                GPUSPARSE_INDEX_TYPE *h_CSRRow = (GPUSPARSE_INDEX_TYPE *)ReserveTempHostBuffer(RowSize());
+                CUDACALL(cudaMemcpy(h_CSRRow, RowLocation(), RowSize(), cudaMemcpyDeviceToHost));
+                CopyBuffer(cpuSparseMatrix.RowLocation(), h_CSRRow, SecondaryIndexCount());
+
+                GPUSPARSE_INDEX_TYPE *h_Col = (GPUSPARSE_INDEX_TYPE *)ReserveTempHostBuffer(ColSize());
+                CUDACALL(cudaMemcpy(h_Col, ColLocation(), ColSize(), cudaMemcpyDeviceToHost));
+                CopyBuffer(cpuSparseMatrix.ColLocation(), h_Col, MajorIndexCount());
+            }
+
+            CUDACALL(cudaMemcpy(cpuSparseMatrix.NzValues(), NzValues(), NzSize(), cudaMemcpyDeviceToHost));
+
+        }
+        else if (this->GetFormat() == matrixFormatSparseCSC)
+        {
+            //we need to do conversion because CPUSparseMatrix uses size_t for indexes while GPUSparseMatrix uses int
+            cpuSparseMatrix.Resize(GetNumRows(), GetNumCols(), GetNumNZElements(), true, false);
+            cpuSparseMatrix.SetNzCount(GetNumNZElements());
+
+            PrepareDevice();
+            if (sizeof(GPUSPARSE_INDEX_TYPE) == sizeof(CPUSPARSE_INDEX_TYPE))
+            {
+                CUDACALL(cudaMemcpy(cpuSparseMatrix.RowLocation(), RowLocation(), RowSize(), cudaMemcpyDeviceToHost));
+                CUDACALL(cudaMemcpy(cpuSparseMatrix.ColLocation(), ColLocation(), ColSize(), cudaMemcpyDeviceToHost));
+            }
+            else
+            {
+                GPUSPARSE_INDEX_TYPE *h_CSCCol = (GPUSPARSE_INDEX_TYPE *)ReserveTempHostBuffer(ColSize());
+                CUDACALL(cudaMemcpy(h_CSCCol, ColLocation(), ColSize(), cudaMemcpyDeviceToHost));
+                CopyBuffer(cpuSparseMatrix.ColLocation(), h_CSCCol, SecondaryIndexCount());
+
+                GPUSPARSE_INDEX_TYPE *h_Row = (GPUSPARSE_INDEX_TYPE *)ReserveTempHostBuffer(RowSize());
+                CUDACALL(cudaMemcpy(h_Row, RowLocation(), RowSize(), cudaMemcpyDeviceToHost));
+                CopyBuffer(cpuSparseMatrix.RowLocation(), h_Row, MajorIndexCount());
+            }
+
+            CUDACALL(cudaMemcpy(cpuSparseMatrix.NzValues(), NzValues(), NzSize(), cudaMemcpyDeviceToHost));
+        }
+        else
+            NOT_IMPLEMENTED;
+    }   
+
+
+    template<class ElemType>
+    void GPUSparseMatrix<ElemType>::CopyToDenseMatrix(GPUMatrix<ElemType> & denseMatrix) const
+    {
+        if (IsEmpty())
+        {
+            denseMatrix.Resize(0, 0);
+            return;
+        }
+
+        PrepareDevice();
+        cusparseHandle_t cusparseHandle = 0;
+        CUSPARSECALL(cusparseCreate(&cusparseHandle));
+        cusparseMatDescr_t descr = 0;
+        CUSPARSECALL(cusparseCreateMatDescr(&descr));
+        cusparseSetMatType(descr, CUSPARSE_MATRIX_TYPE_GENERAL);
+        cusparseSetMatIndexBase(descr, CUSPARSE_INDEX_BASE_ZERO);
+
+        denseMatrix.Resize(m_numRows, m_numCols);
+
+        cudaEvent_t done = nullptr;
+        if (do_sync)    CUDACALL(cudaEventCreate(&done));
+        CUSPARSECALL(cusparseSetStream(cusparseHandle, t_stream));
+        if (m_format == MatrixFormat::matrixFormatSparseCSR)
+        {
+            if (sizeof(ElemType) == sizeof(float))
+            {
+                CUSPARSECALL(cusparseScsr2dense(cusparseHandle, int(m_numRows), int(m_numCols), descr, (float*)NzValues(), RowLocation(), ColLocation(), (float*)denseMatrix.BufferPointer(), int(m_numRows)));
+            }
+            else
+            {
+                CUSPARSECALL(cusparseDcsr2dense(cusparseHandle, int(m_numRows), int(m_numCols), descr, (double*)NzValues(), RowLocation(), ColLocation(), (double*)denseMatrix.BufferPointer(), int(m_numRows)));
+            }
+        }
+        else if (m_format == MatrixFormat::matrixFormatSparseCSC)
+        {
+            if (sizeof(ElemType) == sizeof(float))
+            {
+                CUSPARSECALL(cusparseScsc2dense(cusparseHandle, int(m_numRows), int(m_numCols), descr, (float*)NzValues(), RowLocation(), ColLocation(), (float*)denseMatrix.BufferPointer(), int(m_numRows)));
+            }
+            else
+            {
+                CUSPARSECALL(cusparseDcsc2dense(cusparseHandle, int(m_numRows), int(m_numCols), descr, (double*)NzValues(), RowLocation(), ColLocation(), (double*)denseMatrix.BufferPointer(), int(m_numRows)));
+            }
+        }
+        else
+        {
+            NOT_IMPLEMENTED;
+        }
+
+        if (do_sync)    CUDACALL(cudaEventRecord(done));
+        if (do_sync)    CUDACALL(cudaEventSynchronize(done));
+        if (do_sync)    CUDACALL(cudaEventDestroy(done));
+        CUSPARSECALL(cusparseDestroy(cusparseHandle));
+
+        denseMatrix.SetMatrixName(m_matrixName);
+    }
+
+    template<class ElemType>
+    void GPUSparseMatrix<ElemType>::ConvertToSparseFormat(MatrixFormat newFormat, GPUSparseMatrix<ElemType>& outMatrix) const
+    {
+        if (IsEmpty())
+        {
+            outMatrix.ZeroInit(newFormat, GetComputeDeviceId());
+            return;
+        }
+
+        MatrixFormat oldFormat = GetFormat();
+        if (oldFormat == newFormat)
+        {
+            outMatrix.SetValue(*this);
+            return;
+        }
+
+        PrepareDevice();
+        cusparseHandle_t cusparseHandle = 0;
+        CUSPARSECALL(cusparseCreate(&cusparseHandle));
+
+        cudaEvent_t done = nullptr;
+        if (do_sync)    CUDACALL(cudaEventCreate(&done));
+        CUSPARSECALL(cusparseSetStream(cusparseHandle, t_stream));
+
+        outMatrix.ChangeDeviceTo(GetComputeDeviceId());
+        outMatrix.Resize(m_numRows, m_numCols, m_nz,newFormat, true, false);
+        outMatrix.SetNzCount(m_nz);
+
+        if (oldFormat == matrixFormatSparseCSR && newFormat == matrixFormatSparseCSC)
+        {
+            if (sizeof(ElemType) == sizeof(float))
+            {
+                CUSPARSECALL(cusparseScsr2csc(cusparseHandle, int(m_numRows), int(m_numCols), int(m_nz),
+                    (float*)NzValues(), RowLocation(), ColLocation(), (float*)outMatrix.NzValues(),
+                    outMatrix.RowLocation(), outMatrix.ColLocation(), CUSPARSE_ACTION_NUMERIC, CUSPARSE_INDEX_BASE_ZERO));
+            }
+            else
+            {
+                CUSPARSECALL(cusparseDcsr2csc(cusparseHandle, int(m_numRows), int(m_numCols), int(m_nz),
+                    (double*)NzValues(), RowLocation(), ColLocation(), (double*)outMatrix.NzValues(),
+                    outMatrix.RowLocation(), outMatrix.ColLocation(), CUSPARSE_ACTION_NUMERIC, CUSPARSE_INDEX_BASE_ZERO));
+            }
+        }
+        else
+        {
+            NOT_IMPLEMENTED;
+        }
+
+        if (do_sync)    CUDACALL(cudaEventRecord(done));
+        if (do_sync)    CUDACALL(cudaEventSynchronize(done));
+        if (do_sync)    CUDACALL(cudaEventDestroy(done));
+        CUSPARSECALL(cusparseDestroy(cusparseHandle));
+    }
+
+    template<class ElemType>
+    void GPUSparseMatrix<ElemType>::ConvertToSparseFormat(MatrixFormat newFormat)
+    {
+        if (IsEmpty())
+        {
+            SetFormat(newFormat);
+            return;
+        }
+
+        MatrixFormat oldFormat = GetFormat();
+        if (oldFormat == newFormat)
+            return;
+
+        GPUSparseMatrix<ElemType> tempMatrix(newFormat, GetComputeDeviceId());
+        ConvertToSparseFormat(newFormat, tempMatrix);
+
+        *this = std::move(tempMatrix);
+    }
+
+    template<class ElemType>
+    GPUMatrix<ElemType> GPUSparseMatrix<ElemType>::CopyToDenseMatrix() const
+    {
+        GPUMatrix<ElemType> res(GetComputeDeviceId());
+        if (!IsEmpty())
+            CopyToDenseMatrix(res);
+        return res;
+    }
+
+    template<class ElemType>
+    void GPUSparseMatrix<ElemType>::ChangeDeviceTo(DEVICEID_TYPE to_id)
+    {
+        if (!OwnBuffer())
+            throw std::logic_error("Cannot change device on Managed external matrix");
+        if (to_id == CPUDEVICE)
+            throw std::logic_error("to_id must be valid GPU");
+        if (m_computeDevice == to_id)
+            return;
+
+        if (m_totalBufferSizeAllocated == 0)  //nothing to move
+        {
+            assert(m_pArray == nullptr);
+        }
+        else
+        {
+            PrepareDevice(to_id);
+            ElemType* d_dst = NULL;
+            CUDACALL(cudaMalloc((void**)&d_dst, m_totalBufferSizeAllocated));
+
+            // first try peer access
+            int canAccessPeer = false;
+            CUDACALL(cudaDeviceCanAccessPeer(&canAccessPeer, to_id, m_computeDevice));
+            if (canAccessPeer)
+            {
+                CUDACALL(cudaDeviceEnablePeerAccess(m_computeDevice, 0));
+                CUDACALL(cudaMemcpyPeer(d_dst, to_id, m_pArray, m_computeDevice, m_totalBufferSizeAllocated));
+            }
+            else
+            {
+                // peer access didn't work, just copy normal
+                // make this more efficient by keeping some buffers available for each copy
+                ElemType* h_dst = NULL;
+                PrepareDevice();
+                CUDACALL(cudaMallocHost((void**)&h_dst, m_totalBufferSizeAllocated));
+                CUDACALL(cudaMemcpy(h_dst, m_pArray, m_totalBufferSizeAllocated, cudaMemcpyDeviceToHost));
+                PrepareDevice((DEVICEID_TYPE)to_id);
+                CUDACALL(cudaMemcpy(d_dst, h_dst, m_totalBufferSizeAllocated, cudaMemcpyHostToDevice));
+                CUDACALL(cudaFreeHost(h_dst));
+            }
+
+            PrepareDevice();
+            CUDACALL(cudaFree(m_pArray));
+            m_pArray = d_dst;
+        }
+
+        SetComputeDeviceId(PrepareDevice(to_id));
+    }
+
+    template<class ElemType>
+    void GPUSparseMatrix<ElemType>::SetValue(const GPUMatrix<ElemType>& denseMatrix)
+    {
+        SetValue(denseMatrix, GetFormat());
+    }
+
+    template<class ElemType>
+    void GPUSparseMatrix<ElemType>::SetValue(const GPUMatrix<ElemType>& denseMatrix, const MatrixFormat matrixFormat)
+    {
+        if (matrixFormat != matrixFormatSparseCSR && matrixFormat != matrixFormatSparseCSC)
+        {
+            NOT_IMPLEMENTED;
+        }
+
+        PrepareDevice();
+        cusparseHandle_t cusparseHandle = 0;
+        CUSPARSECALL(cusparseCreate(&cusparseHandle));
+        cusparseMatDescr_t descr = 0;
+        CUSPARSECALL(cusparseCreateMatDescr(&descr));
+        cusparseSetMatType(descr,CUSPARSE_MATRIX_TYPE_GENERAL);
+        cusparseSetMatIndexBase(descr,CUSPARSE_INDEX_BASE_ZERO);
+
+        int numRows = (int)denseMatrix.GetNumRows(); //m
+        int numCols = (int)denseMatrix.GetNumCols(); //n
+
+        int *nnzPerRowOrCol = nullptr;
+        CUDACALL(cudaMalloc((void**)&nnzPerRowOrCol, sizeof(GPUSPARSE_INDEX_TYPE)*((matrixFormat&matrixFormatRowMajor) ? numRows : numCols)));
+
+        int nnzTotalDevHostPtr = -1;
+
+        cudaEvent_t done = nullptr;
+        if (do_sync)    CUDACALL(cudaEventCreate(&done));
+
+        if (sizeof(ElemType)==sizeof(float))
+        {
+            CUSPARSECALL(cusparseSnnz(cusparseHandle, (matrixFormat&matrixFormatRowMajor) ? CUSPARSE_DIRECTION_ROW : CUSPARSE_DIRECTION_COLUMN, (int)numRows, (int)numCols, descr,
+                reinterpret_cast<float*>(denseMatrix.BufferPointer()), (int)numRows, nnzPerRowOrCol, &nnzTotalDevHostPtr));
+        }
+        else
+        {
+            CUSPARSECALL(cusparseDnnz(cusparseHandle, (matrixFormat&matrixFormatRowMajor) ? CUSPARSE_DIRECTION_ROW : CUSPARSE_DIRECTION_COLUMN, (int)numRows, (int)numCols, descr,
+                reinterpret_cast<double*>(denseMatrix.BufferPointer()), (int)numRows, nnzPerRowOrCol, &nnzTotalDevHostPtr));
+        }
+        if (do_sync)    CUDACALL(cudaEventRecord(done));
+        if (do_sync)    CUDACALL(cudaEventSynchronize(done));
+        if (do_sync)    CUDACALL(cudaEventDestroy(done));
+
+        Resize(numRows, numCols, nnzTotalDevHostPtr, matrixFormat, true, false);
+        SetNzCount(nnzTotalDevHostPtr);
+
+        if (do_sync)    CUDACALL(cudaEventCreate(&done));
+        
+        if (m_format == MatrixFormat::matrixFormatSparseCSR)
+        {
+            if (sizeof(ElemType) == sizeof(float))
+            {
+                CUSPARSECALL(cusparseSdense2csr(cusparseHandle, (int)m_numRows, (int)m_numCols, descr, reinterpret_cast<float*>(denseMatrix.BufferPointer()),
+                    (int)m_numRows, nnzPerRowOrCol, reinterpret_cast<float*>(NzValues()), RowLocation(), ColLocation()));
+            }
+            else
+            {
+                CUSPARSECALL(cusparseDdense2csr(cusparseHandle, (int)m_numRows, (int)m_numCols, descr, reinterpret_cast<double*>(denseMatrix.BufferPointer()),
+                    (int)m_numRows, nnzPerRowOrCol, reinterpret_cast<double*>(NzValues()), RowLocation(), ColLocation()));
+            }
+        }
+        else if (m_format == MatrixFormat::matrixFormatSparseCSC)
+        {
+            if (sizeof(ElemType) == sizeof(float))
+            {
+                CUSPARSECALL(cusparseSdense2csc(cusparseHandle, (int)m_numRows, (int)m_numCols, descr, reinterpret_cast<float*>(denseMatrix.BufferPointer()),
+                    (int)m_numRows, nnzPerRowOrCol, reinterpret_cast<float*>(NzValues()), RowLocation(), ColLocation()));
+            }
+            else
+            {
+                CUSPARSECALL(cusparseDdense2csc(cusparseHandle, (int)m_numRows, (int)m_numCols, descr, reinterpret_cast<double*>(denseMatrix.BufferPointer()),
+                    (int)m_numRows, nnzPerRowOrCol, reinterpret_cast<double*>(NzValues()), RowLocation(), ColLocation()));
+            }
+        }
+        if (do_sync)    CUDACALL(cudaEventRecord(done));
+        if (do_sync)    CUDACALL(cudaEventSynchronize(done));
+        if (do_sync)    CUDACALL(cudaEventDestroy(done));
+        SetMatrixName(denseMatrix.GetMatrixName());
+    }
+
+    template<class ElemType>
+    GPUSparseMatrix<ElemType>& GPUSparseMatrix<ElemType>::operator=(const GPUSparseMatrix<ElemType>& deepCopy)
+    {
+        if (this != &deepCopy)
+        {
+            SetValue(deepCopy);
+        }
+        return *this;       
+    }
+
+    template<class ElemType>
+    GPUSparseMatrix<ElemType>::GPUSparseMatrix(GPUSparseMatrix<ElemType>&& moveFrom)
+    {
+        m_computeDevice=moveFrom.m_computeDevice;
+        m_numRows=moveFrom.m_numRows;  
+        m_numCols=moveFrom.m_numCols;
+        m_nz=moveFrom.m_nz; 
+        m_elemSizeAllocated = moveFrom.m_elemSizeAllocated;
+        m_totalBufferSizeAllocated = moveFrom.m_totalBufferSizeAllocated;
+        m_pArray = moveFrom.m_pArray;
+        m_format = moveFrom.m_format;
+        m_externalBuffer = moveFrom.m_externalBuffer;
+        m_matrixName=moveFrom.m_matrixName;
+
+        m_blockSize = moveFrom.m_blockSize;
+
+        m_rowToId = moveFrom.m_rowToId;
+
+        m_tempHostBuffer = moveFrom.m_tempHostBuffer;
+        m_tempHostBufferSize = moveFrom.m_tempHostBufferSize;
+
+        moveFrom.ZeroInit(moveFrom.m_format, moveFrom.m_computeDevice);  //so that memory in moveFrom is not freeed
+    }
+
+    template<class ElemType>
+    GPUSparseMatrix<ElemType>& GPUSparseMatrix<ElemType>::operator=(GPUSparseMatrix<ElemType>&& moveFrom)
+    {
+        Clear();
+        m_computeDevice=moveFrom.m_computeDevice;
+        m_numRows=moveFrom.m_numRows;
+        m_numCols=moveFrom.m_numCols;
+        m_nz=moveFrom.m_nz;
+        m_elemSizeAllocated = moveFrom.m_elemSizeAllocated;
+        m_totalBufferSizeAllocated = moveFrom.m_totalBufferSizeAllocated;
+        m_pArray = moveFrom.m_pArray;
+        m_format = moveFrom.m_format;
+        m_externalBuffer = moveFrom.m_externalBuffer;
+
+        m_matrixName=moveFrom.m_matrixName;
+
+        m_blockSize = moveFrom.m_blockSize;
+
+        m_rowToId = moveFrom.m_rowToId;
+
+        m_tempHostBuffer = moveFrom.m_tempHostBuffer;
+        m_tempHostBufferSize = moveFrom.m_tempHostBufferSize;
+
+        moveFrom.ZeroInit(moveFrom.m_format, moveFrom.m_computeDevice);
+
+        return *this;
+    }
+
+    template<class ElemType>
+    GPUSparseMatrix<ElemType>::~GPUSparseMatrix()
+    {
+        Clear();
+    }
+
+    template<class ElemType>
+    void GPUSparseMatrix<ElemType>::Clear()
+    {
+        if (m_matrixName!=nullptr) 
+        {
+            delete[] m_matrixName;
+            m_matrixName = NULL;
+        }
+
+        if(m_pArray != nullptr) 
+            CUDACALL(cudaFree(m_pArray));
+
+        if (m_rowToId != nullptr)
+            CUDACALL(cudaFree(m_rowToId));
+
+        if (m_tempHostBuffer != nullptr)
+            delete[] (byte*)m_tempHostBuffer;
+
+        ZeroInit(m_format, m_computeDevice);
+    }
+
+    //ResizeAsAndCopyIndexFrom - Resize this sparse matrix to have the same element structure as the passed matrix
+    // a - sparse matrix whose structure we want to clone
+    // remark: this was done for element wise operations where the structure will be identical after an operation
+    template<class ElemType>
+    void GPUSparseMatrix<ElemType>::ResizeAsAndCopyIndexFrom(const GPUSparseMatrix<ElemType>& a, const bool growOnly /*= true*/)
+    {
+        Resize(a.m_numRows, a.m_numCols, a.m_nz, a.m_format, growOnly, false);
+        SetNzCount(a.m_nz);
+
+        CUDACALL(cudaMemcpy(MajorIndexLocation(), a.MajorIndexLocation(), MajorIndexSize(), cudaMemcpyDeviceToDevice));
+        CUDACALL(cudaMemcpy(SecondaryIndexLocation(), a.SecondaryIndexLocation(), SecondaryIndexSize(), cudaMemcpyDeviceToDevice));
+    }
+
+    //-------------------------------------------------------------------------
+    // Start of new GPU Sparse Matrix code 
+    //-------------------------------------------------------------------------
+    template<class ElemType>
+    void GPUSparseMatrix<ElemType>::Resize(const size_t numRows, const size_t numCols, const size_t numNZElemToReserve, const bool growOnly, bool keepExistingValues)
+    {
+        Resize(numRows, numCols, numNZElemToReserve, GetFormat(), growOnly, keepExistingValues);
+    }
+
+    //WARNING: When memory is reallocated existing information will be lost, workaround is to allocte enough memory from start.
+    //TODO: add keepExistingValues (default to true) argument so that the existing values are kept even after reallocation 
+    template<class ElemType>
+    void GPUSparseMatrix<ElemType>::Resize(const size_t numRows, const size_t numCols, const size_t numNZElemToReserve, const MatrixFormat matrixFormat, const bool growOnly /*= true*/, bool keepExistingValues /*=true*/)
+    {               
+        if (matrixFormat != m_format || m_numRows != numRows || m_numCols != numCols)
+            keepExistingValues = false;  
+
+        size_t bufferSizeNeeded = BufferSizeNeeded(numRows, numCols, numNZElemToReserve, matrixFormat);
+        bool reallocate = (m_totalBufferSizeAllocated < bufferSizeNeeded || (!growOnly && m_totalBufferSizeAllocated > bufferSizeNeeded));
+
+        if (reallocate)
+        {
+            if (!OwnBuffer())
+                throw logic_error("Cannot Resize since the buffer is managed externally.");
+
+            PrepareDevice();
+
+            ElemType * pArray = nullptr;
+            CUDACALL(cudaMalloc((void **)&pArray, bufferSizeNeeded));
+
+            if (m_pArray != nullptr)
+            {
+                if (keepExistingValues)
+                {
+                    if (m_nz > numNZElemToReserve || m_totalBufferSizeAllocated > bufferSizeNeeded)
+                        LogicError("Resize: To keep values m_nz should <= numNZElemToReserve.");
+
+                    CUDACALL(cudaMemcpy(pArray, NzValues(), NzSize(), cudaMemcpyDeviceToDevice));
+
+                    GPUSPARSE_INDEX_TYPE* majorIndexInNewBuffer = (GPUSPARSE_INDEX_TYPE*)(pArray + numNZElemToReserve);
+
+                    CUDACALL(cudaMemcpy(majorIndexInNewBuffer, MajorIndexLocation(), MajorIndexSize(), cudaMemcpyDeviceToDevice));
+
+                    GPUSPARSE_INDEX_TYPE* secondaryIndexInNewBuffer = majorIndexInNewBuffer + MajorIndexCount(numRows, numCols, numNZElemToReserve, matrixFormat);
+                    CUDACALL(cudaMemcpy(secondaryIndexInNewBuffer, SecondaryIndexLocation(), SecondaryIndexSize(), cudaMemcpyDeviceToDevice));
+                }
+                else
+                    m_nz = 0;
+
+                CUDACALL(cudaFree(m_pArray));
+            }
+            m_pArray = pArray;
+
+            //following are generated dynamically and no need to save
+            if (m_rowToId != nullptr)
+                CUDACALL(cudaFree(m_rowToId));
+
+            CUDACALL(cudaMalloc((void **)&m_rowToId, sizeof(GPUSPARSE_INDEX_TYPE)*numNZElemToReserve));
+
+            m_totalBufferSizeAllocated = bufferSizeNeeded;
+            m_elemSizeAllocated = numNZElemToReserve;
+        }
+        else  //if requested size is smaller, keeping original values does not make sense
+        {
+            m_elemSizeAllocated = ElemCountFromBufferSize(numRows, numCols, matrixFormat, m_totalBufferSizeAllocated);
+        }
+
+        
+        m_numRows = numRows;
+        m_numCols = numCols;
+        m_format = matrixFormat;
+    }
+
+    //Reset matrix so it can be reused
+    template<class ElemType>
+    void GPUSparseMatrix<ElemType>::Reset()
+    {                
+        m_nz = 0;
+        m_blockSize = 0;
+    }
+    // copy features to GPU         
+    template<class ElemType>
+    void GPUSparseMatrix<ElemType>::SetMatrixFromCSRFormat(const GPUSPARSE_INDEX_TYPE *h_CSRRow, const GPUSPARSE_INDEX_TYPE *h_Col, const ElemType *h_Val,
+        const size_t nz, const size_t numRows, const size_t numCols, const bool IsOnDevice /*= false*/, const DEVICEID_TYPE devId /*= -1*/)
+    {
+        if (h_CSRRow == nullptr || h_Col == nullptr || h_Val == nullptr)
+            throw std::logic_error("SetMatrixFromCSRFormat: nullptr passed in.");
+
+        SetComputeDeviceId(PrepareDevice(devId));
+
+        m_format = matrixFormatSparseCSR;
+        Resize(numRows, numCols, nz, true, false);
+        SetNzCount(nz);
+
+        cudaMemcpyKind kind = IsOnDevice ? cudaMemcpyDeviceToDevice : cudaMemcpyHostToDevice;
+        CUDACALL(cudaMemcpy(NzValues(), h_Val, NzSize(), kind));
+
+        if (sizeof(CPUSPARSE_INDEX_TYPE) == sizeof(GPUSPARSE_INDEX_TYPE))
+        {
+            CUDACALL(cudaMemcpy(RowLocation(), h_CSRRow, RowSize(), kind));
+            CUDACALL(cudaMemcpy(ColLocation(), h_Col, ColSize(), kind));
+        }
+        else
+        {
+            GPUSPARSE_INDEX_TYPE* pCol = (GPUSPARSE_INDEX_TYPE *)ReserveTempHostBuffer(RowSize() + ColSize());
+            CopyBuffer(pCol, h_Col, MajorIndexCount());
+
+            GPUSPARSE_INDEX_TYPE* pRow = pCol + MajorIndexCount();
+            CopyBuffer(pRow, h_CSRRow, SecondaryIndexCount());
+
+            CUDACALL(cudaMemcpy(RowLocation(), pRow, RowSize(), kind));
+            CUDACALL(cudaMemcpy(ColLocation(), pCol, ColSize(), kind));
+        }
+    }
+
+    // this function will allocate memory while the caller needs to release it
+    template<class ElemType>
+    void GPUSparseMatrix<ElemType>::GetMatrixFromCSRFormat(CPUSPARSE_INDEX_TYPE*& h_CSRRow, CPUSPARSE_INDEX_TYPE*& h_Col, ElemType*& h_Val, size_t &nz, size_t &numRows, size_t &numCols) const
+    {
+        if (h_CSRRow != nullptr || h_Col != nullptr || h_Val != nullptr)
+            throw std::logic_error("GetMatrixFromCSRFormat: Passed pointers must be nullptr");
+
+        nz = GetNumNZElements();
+        numRows = GetNumRows();
+        numCols = GetNumCols();
+
+        if (IsEmpty() || nz == 0)
+            return;
+        else
+        {
+            h_Val = new ElemType[nz];
+            h_CSRRow = new CPUSPARSE_INDEX_TYPE[m_numRows + 1];
+            h_Col = new CPUSPARSE_INDEX_TYPE[nz];
+
+            PrepareDevice();
+            CUDACALL(cudaMemcpy(h_Val, NzValues(), NzSize(), cudaMemcpyDeviceToHost));
+
+            if (sizeof(CPUSPARSE_INDEX_TYPE) == sizeof(GPUSPARSE_INDEX_TYPE))
+            {
+                CUDACALL(cudaMemcpy(h_CSRRow, RowLocation(), RowSize(), cudaMemcpyDeviceToHost));
+                CUDACALL(cudaMemcpy(h_Col, ColLocation(), ColSize(), cudaMemcpyDeviceToHost));
+            }
+            else
+            {
+                GPUSPARSE_INDEX_TYPE* pCol = (GPUSPARSE_INDEX_TYPE *)ReserveTempHostBuffer(RowSize() + ColSize());
+                GPUSPARSE_INDEX_TYPE* pRow = pCol + MajorIndexCount();
+
+                CUDACALL(cudaMemcpy(pRow, RowLocation(), RowSize(), cudaMemcpyDeviceToHost));
+                CUDACALL(cudaMemcpy(pCol, ColLocation(), ColSize(), cudaMemcpyDeviceToHost));
+
+                CopyBuffer(h_Col, pCol, MajorIndexCount());
+                CopyBuffer(h_CSRRow, pRow, SecondaryIndexCount());
+            }
+        }
+    }
+
+    template<class ElemType>
+    void GPUSparseMatrix<ElemType>::SetMatrixFromCSCFormat(const CPUSPARSE_INDEX_TYPE *h_CSCCol, const CPUSPARSE_INDEX_TYPE *h_Row, const ElemType *h_Val,
+        const size_t nz, const size_t numRows, const size_t numCols, const bool IsOnDevice /*= false*/, const DEVICEID_TYPE devId /*= -1*/)
+    {
+        if (h_CSCCol == nullptr || h_Row == nullptr || h_Val == nullptr)
+            throw std::logic_error("SetMatrixFromCSCFormat: nullptr passed in.");
+
+        SetComputeDeviceId(PrepareDevice(devId));
+        m_format = matrixFormatSparseCSC;
+        Resize(numRows, numCols, nz, true, false);
+        SetNzCount(nz);
+
+        cudaMemcpyKind kind = IsOnDevice ? cudaMemcpyDeviceToDevice : cudaMemcpyHostToDevice;
+        CUDACALL(cudaMemcpy(NzValues(), h_Val, NzSize(), kind));
+
+        if (sizeof(CPUSPARSE_INDEX_TYPE) == sizeof(GPUSPARSE_INDEX_TYPE))
+        {
+            CUDACALL(cudaMemcpy(RowLocation(), h_Row, RowSize(), kind));
+            CUDACALL(cudaMemcpy(ColLocation(), h_CSCCol, ColSize(), kind));
+        }
+        else
+        {
+            GPUSPARSE_INDEX_TYPE* pCol = (GPUSPARSE_INDEX_TYPE *)ReserveTempHostBuffer(RowSize() + ColSize());
+            GPUSPARSE_INDEX_TYPE* pRow = pCol + SecondaryIndexCount();
+
+            CopyBuffer(pCol, h_CSCCol, SecondaryIndexCount());
+            CopyBuffer(pRow, h_Row, MajorIndexCount());
+
+            CUDACALL(cudaMemcpy(RowLocation(), pRow, RowSize(), kind));
+            CUDACALL(cudaMemcpy(ColLocation(), pCol, ColSize(), kind));
+        }
+    }
+
+    // this function will allocate memory while the caller needs to release it
+    template<class ElemType>
+    void GPUSparseMatrix<ElemType>::GetMatrixFromCSCFormat(GPUSPARSE_INDEX_TYPE*& h_CSCCol, GPUSPARSE_INDEX_TYPE*& h_Row, ElemType*& h_Val, size_t &nz, size_t &numRows, size_t &numCols) const
+    {
+        if (h_CSCCol != nullptr || h_Row != nullptr || h_Val != nullptr)
+            throw std::logic_error("GetMatrixFromCSCFormat: Passed pointers must be nullptr");
+
+        nz = GetNumNZElements();
+        numRows = GetNumRows();
+        numCols = GetNumCols();
+
+        if (IsEmpty())
+            return;
+        else
+        {
+            h_Val = new ElemType[nz];
+            h_CSCCol = new GPUSPARSE_INDEX_TYPE[m_numRows + 1];
+            h_Row = new GPUSPARSE_INDEX_TYPE[nz];
+
+            PrepareDevice();
+            CUDACALL(cudaMemcpy(h_Val, NzValues(), NzSize(), cudaMemcpyDeviceToHost));
+
+            if (sizeof(CPUSPARSE_INDEX_TYPE) == sizeof(GPUSPARSE_INDEX_TYPE))
+            {
+                CUDACALL(cudaMemcpy(h_Row, RowLocation(), RowSize(), cudaMemcpyDeviceToHost));
+                CUDACALL(cudaMemcpy(h_CSCCol, ColLocation(), ColSize(), cudaMemcpyDeviceToHost));
+            }
+            else
+            {
+                GPUSPARSE_INDEX_TYPE* pCol = (GPUSPARSE_INDEX_TYPE *)ReserveTempHostBuffer(RowSize() + ColSize());
+                GPUSPARSE_INDEX_TYPE* pRow = pCol + SecondaryIndexCount();
+
+                CUDACALL(cudaMemcpy(pRow, RowLocation(), RowSize(), cudaMemcpyDeviceToHost));
+                CUDACALL(cudaMemcpy(pCol, ColLocation(), ColSize(), cudaMemcpyDeviceToHost));
+
+                CopyBuffer(h_CSCCol, pCol, SecondaryIndexCount());
+                CopyBuffer(h_Row, pRow, MajorIndexCount());
+            }
+        }       
+    }
+
+#pragma endregion Constructors and Destructor
+
+#pragma region Static BLAS Functions
+    
+    // dense X sparse = dense
+    template<class ElemType>
+    void GPUSparseMatrix<ElemType>::MultiplyAndWeightedAdd(ElemType alpha, const GPUMatrix<ElemType>& lhs, const bool transposeA,
+        const GPUSparseMatrix<ElemType>& rhs, const bool transposeB, ElemType beta, GPUMatrix<ElemType>& c)
+    {
+        if (lhs.GetComputeDeviceId() != rhs.GetComputeDeviceId() || (lhs.GetComputeDeviceId() != c.GetComputeDeviceId()))
+            throw std::runtime_error("MultiplyAndWeightedAdd: All matrices must be on the same GPU");
+
+        if (lhs.IsEmpty() || rhs.IsEmpty())
+            throw std::logic_error("MultiplyAndWeightedAdd:  one of the input matrix is empty.");
+
+        int m = transposeA ? (int)lhs.GetNumCols() : (int)lhs.GetNumRows();
+        int k = transposeA ? (int)lhs.GetNumRows() : (int)lhs.GetNumCols();
+        int l = transposeB ? (int)rhs.GetNumCols() : (int)rhs.GetNumRows();
+        int n = transposeB ? (int)rhs.GetNumRows() : (int)rhs.GetNumCols();
+
+        assert(m > 0 && k > 0 && l > 0 && n > 0);  //converting from size_t to int may cause overflow
+        assert(k == l);
+        if (k != l)
+        {
+            throw std::invalid_argument("CPUSparseMatrix::MultiplyAndWeightedAdd: The inner dimensions of a and b must match.");
+        }
+
+        if (c.GetNumRows() != m || c.GetNumCols() != n)
+        {
+            c.Resize(m, n);
+        }
+
+        c.PrepareDevice();
+        if (rhs.m_format == MatrixFormat::matrixFormatSparseCSC)
+        {
+            if (!transposeA && !transposeB)
+            {
+                int blocksPerGrid = (int)ceil(1.0*m*n / threadsPerBlock);
+                cudaEvent_t done = nullptr;
+                if (do_sync)    CUDACALL(cudaEventCreate(&done));
+                _denseMultSparseCSCAndWeightedAddToDense<ElemType> <<< blocksPerGrid, threadsPerBlock >>> (
+                    m, //rowDense
+                    n,   //colSparse
+                    alpha,
+                    reinterpret_cast<const ElemType*>(lhs.BufferPointer()), //dense
+                    reinterpret_cast<const ElemType*>(rhs.NzValues()),  //sparse nz values
+                    rhs.RowLocation(),
+                    rhs.ColLocation(),
+                    beta,
+                    reinterpret_cast<ElemType*> (c.BufferPointer())  //dense target
+                    );
+
+                if (do_sync)    CUDACALL(cudaEventRecord(done));
+                if (do_sync)    CUDACALL(cudaEventSynchronize(done));
+                if (do_sync)    CUDACALL(cudaEventDestroy(done));
+            }
+            else if (!transposeA && transposeB)
+            {
+                if (beta != 1.0)
+                {
+                    RuntimeError("Only support c += alpha * a operation");
+                }
+                int blocksPerGrid = (int)ceil(1.0*m / threadsPerBlock);
+                cudaEvent_t done = nullptr;
+                if (do_sync)    CUDACALL(cudaEventCreate(&done));
+                for (int colInc = 0; colInc < l; colInc++)
+                {
+                    _denseMultSparseCSCTransposeAndAddToDense<ElemType> << < blocksPerGrid, threadsPerBlock >> > (
+                        m, //rowDense
+                        n,   //colSparse
+                        colInc,
+                        alpha,
+                        reinterpret_cast<const ElemType*>(lhs.BufferPointer()), //dense
+                        reinterpret_cast<const ElemType*>(rhs.NzValues()),  //sparse nz values
+                        rhs.RowLocation(),
+                        rhs.ColLocation(),
+                        reinterpret_cast<ElemType*> (c.BufferPointer())  //dense target
+                        );
+                }
+
+                if (do_sync)    CUDACALL(cudaEventRecord(done));
+                if (do_sync)    CUDACALL(cudaEventSynchronize(done));
+                if (do_sync)    CUDACALL(cudaEventDestroy(done));
+            }
+            else
+            {
+                NOT_IMPLEMENTED;
+            }
+        }
+        else if (rhs.m_format == matrixFormatSparseCSR)
+        {
+            GPUSparseMatrix<ElemType> tempMatrix(matrixFormatSparseCSC, rhs.GetComputeDeviceId());
+            rhs.ConvertToSparseFormat(matrixFormatSparseCSC, tempMatrix);
+            MultiplyAndWeightedAdd(alpha, lhs, transposeA, tempMatrix, transposeB, beta, c);
+        }
+        else
+        {
+            NOT_IMPLEMENTED;
+        }
+    }
+
+
+    // backward pass from hidden layer to feature weight
+    // dense X sparse = sparse 
+    template<class ElemType>
+    void GPUSparseMatrix<ElemType>::MultiplyAndAdd(ElemType alpha, const GPUMatrix<ElemType>& lhs, const bool transposeA, 
+        const GPUSparseMatrix<ElemType>& rhs, const bool transposeB, GPUSparseMatrix<ElemType>& c)
+    {
+        if (lhs.GetComputeDeviceId()!=rhs.GetComputeDeviceId())
+            throw std::runtime_error("GPUSparseMatrix::MultiplyAndAdd: All matrices must be on the same GPU");
+        
+        int m = transposeA? (int)lhs.GetNumCols(): (int)lhs.GetNumRows();
+        int k = transposeA? (int)lhs.GetNumRows(): (int)lhs.GetNumCols();
+        int l = transposeB? (int)rhs.GetNumCols(): (int)rhs.GetNumRows();
+        int n = transposeB? (int)rhs.GetNumRows(): (int)rhs.GetNumCols();
+
+        assert(m>0 && k>0 && l>0 && n>0); (void)m; (void)n;  //converting from size_t to int may cause overflow
+        assert (k == l);
+        if (k != l) 
+        {
+            throw std::invalid_argument("GPUSparseMatrix::MultiplyAndAdd: The inner dimensions of a and b must match.");
+        }
+                
+        if (!transposeA && !transposeB)
+        {
+            NOT_IMPLEMENTED;
+        }
+        else if (!transposeA && transposeB)
+        {   
+            if (rhs.GetFormat() != matrixFormatSparseCSC)
+                NOT_IMPLEMENTED;
+
+            c.SetFormat(matrixFormatSparseBlockCol);
+            
+            lhs.PrepareDevice();
+
+            int blocksPerGrid = 0;
+            cudaEvent_t done = nullptr;
+            if (do_sync)    CUDACALL(cudaEventCreate(&done));
+
+            //based on the size of m_nz in rhs and numCols in the resulted matrix we use different approaches
+            if (n * 10 < threadsPerBlock * rhs.m_nz)
+            {
+                c.Resize(m, n, 1, true, false); //reserve memory for BlockId2ColOrRow() and ColOrRow2BlockId()
+
+                size_t *blockSize;
+                CUDACALL(cudaMalloc((void **)&blockSize, sizeof(size_t)));
+                CUDACALL(cudaMemset(blockSize, 0, sizeof(size_t)));
+
+                CUDACALL(cudaMemset(c.BlockId2ColOrRow(), 0, sizeof(GPUSPARSE_INDEX_TYPE)*(n)));
+
+                blocksPerGrid = (int)ceil(((double)rhs.m_nz) / threadsPerBlock);
+                _findColsWithValues<ElemType> << <blocksPerGrid, threadsPerBlock, 0, t_stream >> >(
+                    rhs.RowLocation(), c.BlockId2ColOrRow(), rhs.m_nz);
+                if (do_sync)    CUDACALL(cudaEventRecord(done));
+                if (do_sync)    CUDACALL(cudaEventSynchronize(done));
+
+                blocksPerGrid = (int)ceil(((double)n) / threadsPerBlock);
+                _determineBlockIds<ElemType> << <blocksPerGrid, threadsPerBlock, 0, t_stream >> >(
+                    c.BlockId2ColOrRow(), c.ColOrRow2BlockId(), n, blockSize);
+
+                if (do_sync)    CUDACALL(cudaEventRecord(done));
+                if (do_sync)    CUDACALL(cudaEventSynchronize(done));
+
+                CUDACALL(cudaMemcpy(&c.m_blockSize, blockSize, sizeof(size_t), cudaMemcpyDeviceToHost));
+                CUDACALL(cudaFree(blockSize));
+
+                size_t nnz = m*c.m_blockSize;
+                c.Resize(m, n, nnz, true, true);  //we need to keep the col2blockid and blockid2col info when resizing.
+                c.m_nz = nnz;
+                CUDACALL(cudaMemset(c.NzValues(), 0, sizeof(ElemType)*(c.m_nz)));
+
+                LONG64 N = (LONG64)lhs.GetNumElements();  //here we process for each row in lhs and each column in rhs (==columns in lhs)
+                blocksPerGrid = (int)ceil(((double)N) / threadsPerBlock);
+                _denseMulSparseCSCTransposeToSparseBlockCol2<ElemType> << <blocksPerGrid, threadsPerBlock, 0, t_stream >> >(
+                    alpha,
+                    lhs.BufferPointer(),
+                    m,
+                    l,
+                    rhs.NzValues(),
+                    rhs.RowLocation(),
+                    rhs.ColLocation(),
+                    c.ColOrRow2BlockId(),
+                    c.NzValues());
+            }
+            else
+            {
+                c.m_blockSize = rhs.IdentifyRowsWithValues();
+                size_t nnz = m*c.m_blockSize;
+                c.Resize(m, n, nnz, true, false);
+                c.m_nz = nnz;
+                CUDACALL(cudaMemset(c.NzValues(), 0, sizeof(ElemType)*(c.m_nz)));
+                CUDACALL(cudaMemset(c.BlockId2ColOrRow(), 0, sizeof(GPUSPARSE_INDEX_TYPE)*(c.m_blockSize)));
+
+                LONG64 N = (LONG64)lhs.GetNumElements();  //here we process for each row in lhs and each column in rhs (==columns in lhs)
+                blocksPerGrid = (int)ceil(((double)N) / threadsPerBlock);
+                _denseMulSparseCSCTransposeToSparseBlockCol<ElemType> << <blocksPerGrid, threadsPerBlock, 0, t_stream >> >(
+                    alpha,
+                    lhs.BufferPointer(),
+                    m,
+                    l,
+                    rhs.NzValues(),
+                    rhs.RowLocation(),
+                    rhs.ColLocation(),
+                    rhs.m_rowToId,
+                    c.NzValues(),
+                    c.BlockId2ColOrRow());
+            }
+
+            if (do_sync)    CUDACALL(cudaEventRecord(done));
+            if (do_sync)    CUDACALL(cudaEventSynchronize(done));
+            if (do_sync)    CUDACALL(cudaEventDestroy(done));
+        }
+        else if (transposeA && !transposeB)
+        {
+            NOT_IMPLEMENTED;
+        }
+        else 
+        {
+            NOT_IMPLEMENTED;
+        }
+    }
+
+    //find the rows of rhs with values
+    template<class ElemType>
+    size_t GPUSparseMatrix<ElemType>::IdentifyRowsWithValues() const
+    {
+        if (GetFormat() != matrixFormatSparseCSC)
+            NOT_IMPLEMENTED;
+
+        map<size_t, GPUSPARSE_INDEX_TYPE> indexer;
+        GPUSPARSE_INDEX_TYPE *rowToId = (GPUSPARSE_INDEX_TYPE*)ReserveTempHostBuffer(sizeof(GPUSPARSE_INDEX_TYPE)*m_nz*2);
+        GPUSPARSE_INDEX_TYPE *h_Row = rowToId + m_nz;
+        CUDACALL(cudaMemcpy(h_Row, RowLocation(), sizeof(GPUSPARSE_INDEX_TYPE)*m_nz, cudaMemcpyDeviceToHost));
+
+        for (size_t i = 0; i < m_nz; i++)
+        {
+            size_t row = h_Row[i];
+            if (indexer.find(row) == indexer.end())
+            {
+                size_t id = indexer.size();  //We need to assign size to a temp variable due to difference in Linux and Windows
+                indexer[row] = id;
+            }
+            rowToId[i] = indexer[row];
+        }
+        CUDACALL(cudaMemcpy(m_rowToId, rowToId, sizeof(GPUSPARSE_INDEX_TYPE)*m_nz, cudaMemcpyHostToDevice));
+        return indexer.size();
+    }
+
+    // used for gradients udpate
+    template<class ElemType>
+    void GPUSparseMatrix<ElemType>::ScaleAndAdd(const ElemType alpha, const GPUSparseMatrix<ElemType>& lhs, GPUMatrix<ElemType>& rhs)
+    {
+        if (lhs.GetNumRows() != rhs.GetNumRows() || lhs.GetNumCols() != rhs.GetNumCols())
+            throw std::logic_error("ScaleAndAdd: dimension mismatch");
+
+        if (lhs.GetComputeDeviceId() != rhs.GetComputeDeviceId())
+            throw std::runtime_error("GPUSparseMatrix::ScaleAndAdd: All matrices must be on the same GPU");
+
+        if (lhs.m_format == matrixFormatSparseBlockCol || lhs.m_format == matrixFormatSparseBlockRow) 
+        {
+            bool blockCol = (lhs.m_format == matrixFormatSparseBlockCol);
+
+            cudaEvent_t done = nullptr;
+            if (do_sync)    CUDACALL(cudaEventCreate(&done));
+            LONG64 N = (LONG64)lhs.GetNumNZElements(); 
+            int blocksPerGrid = (int)ceil(((double)N) / threadsPerBlock);
+            _scaleSparseBlockAndAddToDense<ElemType> << <blocksPerGrid, threadsPerBlock >> >(
+                alpha,
+                blockCol,
+                lhs.GetNumRows(),
+                lhs.GetNumCols(),
+                lhs.m_blockSize,
+                lhs.NzValues(),
+                lhs.BlockId2ColOrRow(),
+                rhs.BufferPointer());
+
+            if (do_sync)    CUDACALL(cudaEventRecord(done));
+            if (do_sync)    CUDACALL(cudaEventSynchronize(done));
+            if (do_sync)    CUDACALL(cudaEventDestroy(done));
+        } 
+        else 
+        {
+            ScaleAndAdd(alpha, lhs, 1, rhs, rhs);
+        }
+    }
+
+    template<class ElemType>
+    GPUSparseMatrix<ElemType>& GPUSparseMatrix<ElemType>::InplaceTruncate (const ElemType threshold)
+    {
+        CUDA_LONG N=(CUDA_LONG)GetNumNZElements();
+
+        CUDA_LONG blocksPerGrid = (CUDA_LONG)ceil(N*1.0 / threadsPerBlock);
+        cudaEvent_t done = nullptr;
+        if (do_sync)    CUDACALL(cudaEventCreate(&done));
+        ElemType * values = NzValues();
+        _inplaceTruncate<ElemType><<<blocksPerGrid,threadsPerBlock>>>(values,threshold,N);
+        if (do_sync)    CUDACALL(cudaEventRecord(done));
+        if (do_sync)    CUDACALL(cudaEventSynchronize(done));
+        if (do_sync)    CUDACALL(cudaEventDestroy(done));
+
+        return *this;
+    } 
+
+    template<class ElemType>
+    GPUSparseMatrix<ElemType>& GPUSparseMatrix<ElemType>::InplaceSoftThreshold(const ElemType threshold)
+    {
+        CUDA_LONG N = (CUDA_LONG)GetNumNZElements();
+
+        CUDA_LONG blocksPerGrid = (CUDA_LONG)ceil(N*1.0 / threadsPerBlock);
+        cudaEvent_t done = nullptr;
+        if (do_sync)    CUDACALL(cudaEventCreate(&done));
+        ElemType * values = NzValues();
+        _inplaceSoftThreshold<ElemType> << <blocksPerGrid, threadsPerBlock >> >(values, threshold, N);
+        if (do_sync)    CUDACALL(cudaEventRecord(done));
+        if (do_sync)    CUDACALL(cudaEventSynchronize(done));
+        if (do_sync)    CUDACALL(cudaEventDestroy(done));
+
+        return *this;
+    }
+
+    // normal update for smoothed gradients c and current gradients (this)
+    template<class ElemType> 
+    void GPUSparseMatrix<ElemType>::NormalGrad(GPUMatrix<ElemType>& c, const ElemType momentum)
+    {
+        if (c.IsEmpty())
+        {
+            c.Resize(GetNumRows(), GetNumCols());
+            c.SetValue(0.0);
+        }
+
+        if(m_format == matrixFormatSparseBlockCol || m_format == matrixFormatSparseBlockRow) 
+        {
+            bool isBlockCol = (m_format == MatrixFormat::matrixFormatSparseBlockCol);
+            cudaEvent_t done = nullptr;
+            if (do_sync)    CUDACALL(cudaEventCreate(&done));
+            LONG64 N = (LONG64)GetNumNZElements();
+            int blocksPerGrid = (int)ceil(((double)N) / threadsPerBlock);
+
+            _normalGradForSparseBlock<ElemType> << <blocksPerGrid, threadsPerBlock >> >(
+                momentum,
+                isBlockCol,
+                GetNumRows(),
+                GetNumCols(),
+                m_blockSize,
+                NzValues(),
+                BlockId2ColOrRow(),
+                c.BufferPointer());
+
+            if (do_sync)    CUDACALL(cudaEventRecord(done));
+            if (do_sync)    CUDACALL(cudaEventSynchronize(done));
+            if (do_sync)    CUDACALL(cudaEventDestroy(done));
+        } 
+        else 
+        {
+            NOT_IMPLEMENTED;
+        }
+    }
+
+    template<class ElemType>
+    ElemType GPUSparseMatrix<ElemType>::Adagrad(GPUMatrix<ElemType>& c, const bool needAveMultiplier)
+    {
+        size_t numColsNeeded = GetNumCols();
+        if (needAveMultiplier)
+            numColsNeeded += GetNumCols();
+
+        if (c.IsEmpty() || c.GetNumCols() < numColsNeeded)
+        {
+            c.Resize(GetNumRows(), numColsNeeded);
+            c.SetValue(0.0);
+        }
+
+        assert(c.GetNumRows() == GetNumRows() && c.GetNumCols() == numColsNeeded);
+
+        size_t n = this->GetNumElements();
+
+        ElemType *multipliers = nullptr;
+        if (needAveMultiplier)
+            multipliers = c.GetArray() + n; // temp memory used to store multipliers,
+
+        if (m_format == MatrixFormat::matrixFormatSparseCSC || m_format == MatrixFormat::matrixFormatSparseCSR)
+        {
+            NOT_IMPLEMENTED;
+        }
+        else if (m_format == MatrixFormat::matrixFormatSparseBlockCol || m_format == MatrixFormat::matrixFormatSparseBlockRow)
+        {
+            int blocksPerGrid = (m_nz + threadsPerBlock - 1) / threadsPerBlock;
+            bool colMajor = (m_format == MatrixFormat::matrixFormatSparseBlockCol ? true : false);
+            size_t len = colMajor ? GetNumRows() : GetNumCols();
+            _adagrad4BlockSparse<ElemType> << <blocksPerGrid, threadsPerBlock >> >(c.GetArray(), c.GetNumRows(), NzValues(), BlockId2ColOrRow(), multipliers, colMajor, len, m_nz);
+        }
+        else
+            NOT_IMPLEMENTED;
+
+        if (!needAveMultiplier)
+            return 1;
+
+        cublasHandle_t cuHandle = GPUMatrix<ElemType>::GetCublasHandle(GetComputeDeviceId());
+        if (sizeof(ElemType) == sizeof(float))
+        {
+            float aveMultiplier = 0;
+            CUBLASCALL(cublasSasum(cuHandle, (LONG64)m_nz, reinterpret_cast<float*>(multipliers), 1, &aveMultiplier));
+            return (ElemType)aveMultiplier / m_nz;
+        }
+        else
+        {
+            double aveMultiplier = 0;
+            CUBLASCALL(cublasDasum(cuHandle, (LONG64)m_nz, reinterpret_cast<double*>(multipliers), 1, &aveMultiplier));
+            return (ElemType)aveMultiplier / m_nz;
+        }
+    }
+
+    //-------------------------------------------------------------------------
+    // End of new GPU Sparse Matrix code 
+    //-------------------------------------------------------------------------
+
+    //sparse X dense = dense
+    template<class ElemType>
+    void  GPUSparseMatrix<ElemType>::MultiplyAndWeightedAdd(ElemType alpha, const GPUSparseMatrix<ElemType>& a, const bool transposeA, 
+        const GPUMatrix<ElemType>& b, const bool transposeD, ElemType beta, GPUMatrix<ElemType>& c)
+    {
+        if (a.m_format != matrixFormatSparseCSR)
+            NOT_IMPLEMENTED;
+
+        if (transposeD)
+            NOT_IMPLEMENTED;
+
+        if (a.GetComputeDeviceId()!=b.GetComputeDeviceId()||(b.GetComputeDeviceId()!=a.GetComputeDeviceId()))
+            throw std::runtime_error("MultiplyAndWeightedAdd: All matrices must be on the same GPU");
+
+        a.PrepareDevice();
+        cusparseHandle_t cusparseHandle = 0;
+        CUSPARSECALL(cusparseCreate(&cusparseHandle));
+        cusparseMatDescr_t descr = 0;
+        CUSPARSECALL(cusparseCreateMatDescr(&descr));
+        cusparseSetMatType(descr,CUSPARSE_MATRIX_TYPE_GENERAL);
+        cusparseSetMatIndexBase(descr,CUSPARSE_INDEX_BASE_ZERO);
+        cusparseOperation_t oper = transposeA ? CUSPARSE_OPERATION_TRANSPOSE : CUSPARSE_OPERATION_NON_TRANSPOSE;
+
+        int m = (int)a.GetNumRows();
+        int n = (int)b.GetNumCols();
+        assert(n==(int)c.GetNumCols());
+        int k = (int)a.GetNumCols();
+
+        cudaEvent_t done = nullptr;
+        if (do_sync)    CUDACALL(cudaEventCreate(&done));
+        if (sizeof(ElemType)==sizeof(float))
+        {
+            CUSPARSECALL(cusparseScsrmm(cusparseHandle,oper,m,n,k,(int)a.GetNumNZElements(),reinterpret_cast <float*>(&alpha),descr,reinterpret_cast <const float*>(a.NzValues()),
+                a.RowLocation(), a.ColLocation(), reinterpret_cast <float*>(b.BufferPointer()),
+                (int)b.GetNumRows(),reinterpret_cast <float*>(&beta),reinterpret_cast <float*>(c.BufferPointer()),(int)c.GetNumRows()));
+        }
+        else 
+        {
+            CUSPARSECALL(cusparseDcsrmm(cusparseHandle,oper,m,n,k,(int)a.GetNumNZElements(),reinterpret_cast <double*>(&alpha),descr,reinterpret_cast <const double*>(a.NzValues()),
+                a.RowLocation(), a.ColLocation(), reinterpret_cast <double*>(b.BufferPointer()),
+                (int)b.GetNumRows(),reinterpret_cast <double*>(&beta),reinterpret_cast <double*>(c.BufferPointer()),(int)c.GetNumRows()));
+        }
+        if (do_sync)    CUDACALL(cudaEventRecord(done));
+        if (do_sync)    CUDACALL(cudaEventSynchronize(done));
+        if (do_sync)    CUDACALL(cudaEventDestroy(done));
+        CUSPARSECALL(cusparseDestroy(cusparseHandle));        
+    }
+       
+
+    template<class ElemType>
+    void GPUSparseMatrix<ElemType>::Multiply(const GPUSparseMatrix<ElemType>& S, const GPUMatrix<ElemType>& D, GPUMatrix<ElemType>& C)
+    {
+        C.Resize(S.GetNumRows(), D.GetNumCols());
+
+        MultiplyAndWeightedAdd(1,S,false,D,false,0,C);
+    }
+
+    template<class ElemType>
+    void GPUSparseMatrix<ElemType>::Multiply(const GPUMatrix<ElemType>& D, const GPUSparseMatrix<ElemType>& S, GPUMatrix<ElemType>& C)
+    {   
+        C.Resize(S.GetNumCols(),D.GetNumRows());
+
+        MultiplyAndWeightedAdd(1,D,false,S,false,0,C);     
+    }
+
+    // ElemCountFromBufferSize - Return the elemCountAllocated for a particular buffersize
+    // totalBufferSize - total buffer we have to use
+    // return: size of allocated elements/index slots available
+    template<class ElemType>
+    size_t GPUSparseMatrix<ElemType>::ElemCountFromBufferSize(const size_t numRows, const size_t numCols, const MatrixFormat format, const size_t totalBufferSize) const
+    {
+        size_t elemSizeAllocated;
+        if (format == matrixFormatSparseCSC)
+        {
+            elemSizeAllocated = (totalBufferSize - sizeof(GPUSPARSE_INDEX_TYPE)*(numCols + 1)) / (sizeof(GPUSPARSE_INDEX_TYPE)+sizeof(ElemType));
+        }
+        else if (format == matrixFormatSparseCSR)
+        {
+            elemSizeAllocated = (totalBufferSize - sizeof(GPUSPARSE_INDEX_TYPE)*(numRows + 1)) / (sizeof(GPUSPARSE_INDEX_TYPE)+sizeof(ElemType));
+        }
+        else if (format == matrixFormatSparseBlockCol)
+        {
+            elemSizeAllocated = (totalBufferSize - sizeof(GPUSPARSE_INDEX_TYPE)* 2 * numCols) / sizeof(ElemType);
+        }
+        else if (format == matrixFormatSparseBlockCol || format == matrixFormatSparseBlockRow)
+        {
+            elemSizeAllocated = (totalBufferSize - sizeof(GPUSPARSE_INDEX_TYPE)* 2 * numRows) / sizeof(ElemType);
+        }
+        else // uncompressed COO format
+        {
+            elemSizeAllocated = totalBufferSize / (2 * sizeof(GPUSPARSE_INDEX_TYPE)+sizeof(ElemType));
+        }
+        return elemSizeAllocated;
+    }
+
+    template<class ElemType>
+    size_t GPUSparseMatrix<ElemType>::ElemCountFromBufferSize() const
+    {
+        return ElemCountFromBufferSize(m_numRows, m_numCols, m_format, m_totalBufferSizeAllocated);
+    }
+
+    // PrepareBuffer - Get the dimensions start buffer, computes the starting row/column of each value
+    // m - rows in the source
+    // n - cols in the source
+    // canReuseBuffer - target matrix can be reused for temporary space
+    // func - function to call to count elements in the result (returns count, and fills csrRowPtr array)
+    template<class ElemType>
+    void GPUSparseMatrix<ElemType>::PrepareBuffer(size_t m, size_t n, bool canReuseBuffer, std::function<size_t(GPUSPARSE_INDEX_TYPE* csrRowPtrC)> func)
+    {
+        if (this->m_format != matrixFormatSparseCSR)
+            NOT_IMPLEMENTED;
+
+        PrepareDevice();
+
+        GPUSPARSE_INDEX_TYPE* csrRowPtrC=nullptr;
+        GPUSparseMatrix<ElemType>& c = *this;
+        size_t cSize = c.BufferSizeAllocated();
+        size_t rowBufferRequired = (m + 1)*sizeof(GPUSPARSE_INDEX_TYPE);
+        bool allocatedBuffer = false;
+
+        // do we have enough memory to store just the row buffer?
+        if (cSize >= rowBufferRequired && c.NzValues() != nullptr && canReuseBuffer)
+        {
+            csrRowPtrC = (GPUSPARSE_INDEX_TYPE*)c.NzValues();
+        }
+        else
+        {
+            CUDACALL(cudaMalloc((void **)&csrRowPtrC, rowBufferRequired));
+            allocatedBuffer = true;
+        }
+
+        // get the non-zero count from the function (and 
+        size_t nnzC = func(csrRowPtrC);
+
+        // now we know the number of Non-zeros in the result set, set the output size
+        c.Resize(m, n, nnzC, true, false);
+        c.m_nz = nnzC;
+
+        CUDACALL(cudaMemcpy(c.SecondaryIndexLocation(),csrRowPtrC,c.SecondaryIndexSize(),cudaMemcpyDeviceToDevice));
+
+        // if we allocated the buffer, free it here
+        if (allocatedBuffer)
+            CUDACALL(cudaFree(csrRowPtrC));
+    }
+
+    // Multiply - multiply one spares matrix by another sparse matrix
+    // S1 - first sparse matrix
+    // transposeS1 - transpose first matrix?
+    // S2 - second sparse matrix
+    // transposeS2 - tanspose second matrix?
+    // c - result matrix
+    // NOTE: if c has enough space allocated, it will be reused, otherwise it will be freed and a new memory block used
+    template<class ElemType>
+    void GPUSparseMatrix<ElemType>::Multiply(const GPUSparseMatrix<ElemType>& S1, bool transposeS1, const GPUSparseMatrix<ElemType>& S2, bool transposeS2, GPUSparseMatrix<ElemType> &c)
+    {
+        if (S1.m_format != matrixFormatSparseCSR || S2.m_format != matrixFormatSparseCSR || c.m_format != matrixFormatSparseCSR)
+            NOT_IMPLEMENTED;
+
+        if (S1.GetComputeDeviceId()!=S2.GetComputeDeviceId())
+            throw std::runtime_error("Sparse matrix multiply: both matrices must be on the same device");
+
+        S1.PrepareDevice();
+        cusparseHandle_t cusparseHandle = 0;
+        CUSPARSECALL(cusparseCreate(&cusparseHandle));
+        cusparseMatDescr_t descrA = 0, descrB = 0, descrC = 0;
+        CUSPARSECALL(cusparseCreateMatDescr(&descrA)); CUSPARSECALL(cusparseCreateMatDescr(&descrB)); CUSPARSECALL(cusparseCreateMatDescr(&descrC));        
+        cusparseSetMatType(descrA,CUSPARSE_MATRIX_TYPE_GENERAL); cusparseSetMatType(descrB,CUSPARSE_MATRIX_TYPE_GENERAL); cusparseSetMatType(descrC,CUSPARSE_MATRIX_TYPE_GENERAL);
+        cusparseSetMatIndexBase(descrA,CUSPARSE_INDEX_BASE_ZERO); cusparseSetMatIndexBase(descrB,CUSPARSE_INDEX_BASE_ZERO); cusparseSetMatIndexBase(descrC,CUSPARSE_INDEX_BASE_ZERO);
+        cusparseOperation_t operA = transposeS1 ? CUSPARSE_OPERATION_TRANSPOSE : CUSPARSE_OPERATION_NON_TRANSPOSE;
+        cusparseOperation_t operB = transposeS2 ? CUSPARSE_OPERATION_TRANSPOSE : CUSPARSE_OPERATION_NON_TRANSPOSE;
+
+        int m = int(transposeS1 ? S1.GetNumCols() : S1.GetNumRows());
+        int n = int(transposeS2 ? S2.GetNumRows() : S2.GetNumCols());
+        int k = int(transposeS1 ? S1.GetNumRows() : S1.GetNumCols());
+        int l = int(transposeS2 ? S2.GetNumCols() : S2.GetNumRows());
+        if (k!=l)
+            throw std::runtime_error("Sparse matrix multiply: dimensionality mismatch");
+
+        int nnzA = (int)S1.GetNumNZElements();
+        int nnzB = (int)S2.GetNumNZElements();
+
+        cudaEvent_t done = nullptr;
+        if (do_sync)    CUDACALL(cudaEventCreate(&done));
+        //Step 1 
+        c.PrepareBuffer(m, n, false, // false means we cannot reuse the "c" buffer if it exists for temporaries
+            [&](GPUSPARSE_INDEX_TYPE* csrRowPtrC) -> size_t
+        {
+            int nnzTotal = -1; 
+            CUSPARSECALL(cusparseXcsrgemmNnz(cusparseHandle,operA,operB,m,n,k,descrA,nnzA,S1.RowLocation(),S1.ColLocation(),descrB,nnzB,
+                S2.RowLocation(),S2.ColLocation(),descrC,csrRowPtrC,&nnzTotal));
+            return nnzTotal;
+        });
+
+
+        //Step 2
+        if (sizeof(float)==sizeof(ElemType))
+        {
+            CUSPARSECALL(cusparseScsrgemm(cusparseHandle,operA,operB,m,n,k,descrA,nnzA,(const float*)S1.NzValues(),S1.RowLocation(),S1.ColLocation(),
+                descrB,nnzB,(const float*)S2.NzValues(),S2.RowLocation(),S2.ColLocation(),
+                descrC,(float*)c.NzValues(),c.RowLocation(),c.ColLocation()));
+        }
+        else
+        {
+            CUSPARSECALL(cusparseDcsrgemm(cusparseHandle,operA,operB,m,n,k,descrA,nnzA,(const double*)S1.NzValues(),S1.RowLocation(),S1.ColLocation(),
+                descrB,nnzB,(const double*)S2.NzValues(),S2.RowLocation(),S2.ColLocation(),
+                descrC,(double*)c.NzValues(),c.RowLocation(),c.ColLocation()));
+        }
+        if (do_sync)    CUDACALL(cudaEventRecord(done));
+        if (do_sync)    CUDACALL(cudaEventSynchronize(done));
+        if (do_sync)    CUDACALL(cudaEventDestroy(done));
+        cusparseDestroy(cusparseHandle);   
+    }
+
+    template<class ElemType>
+    GPUSparseMatrix<ElemType>& GPUSparseMatrix<ElemType>::AssignProductOf(const GPUSparseMatrix<ElemType>& a, const bool transposeA, const GPUSparseMatrix<ElemType>& b, const bool transposeB)
+    {
+        Multiply(a,transposeA,b,transposeB,*this);
+        return *this;
+    }
+
+    template<class ElemType>
+    void GPUSparseMatrix<ElemType>::ScaleAndAdd(ElemType alpha,const GPUSparseMatrix<ElemType>& a, ElemType beta, const GPUSparseMatrix<ElemType>& b, GPUSparseMatrix<ElemType>& c)
+    {
+        if (a.m_format != matrixFormatSparseCSR || b.m_format != matrixFormatSparseCSR || c.m_format != matrixFormatSparseCSR)
+            NOT_IMPLEMENTED;
+
+        if (a.GetNumCols() != b.GetNumCols() || a.GetNumRows() != b.GetNumRows())
+            throw std::runtime_error("Dimensions mismatch in ScaleAndAdd");
+        if (a.GetComputeDeviceId()!=b.GetComputeDeviceId())
+            throw std::runtime_error("ScaleAndAdd: matrices must be on the same device");
+
+        int m = (int)a.GetNumRows();
+        int n = (int)a.GetNumCols();
+        int nnzA = (int)a.GetNumNZElements();
+        int nnzB = (int)b.GetNumNZElements();
+
+        a.PrepareDevice();
+        cusparseHandle_t cusparseHandle = 0;
+        CUSPARSECALL(cusparseCreate(&cusparseHandle));
+        cusparseMatDescr_t descrA = 0, descrB = 0, descrC = 0;
+        CUSPARSECALL(cusparseCreateMatDescr(&descrA)); CUSPARSECALL(cusparseCreateMatDescr(&descrB)); CUSPARSECALL(cusparseCreateMatDescr(&descrC));
+        cusparseSetMatType(descrA,CUSPARSE_MATRIX_TYPE_GENERAL); cusparseSetMatType(descrB,CUSPARSE_MATRIX_TYPE_GENERAL); cusparseSetMatType(descrB,CUSPARSE_MATRIX_TYPE_GENERAL);
+        cusparseSetMatIndexBase(descrA,CUSPARSE_INDEX_BASE_ZERO); cusparseSetMatIndexBase(descrB,CUSPARSE_INDEX_BASE_ZERO); cusparseSetMatIndexBase(descrC,CUSPARSE_INDEX_BASE_ZERO);
+
+        cudaEvent_t done = nullptr;
+        if (do_sync)    CUDACALL(cudaEventCreate(&done));
+        //Step 1 
+        bool inOutParameter = (&b == &c);
+        c.PrepareBuffer(m, n, !inOutParameter, [&] (GPUSPARSE_INDEX_TYPE* csrRowPtrC) -> size_t
+        {
+            int nnzTotal = -1;
+            CUSPARSECALL(cusparseXcsrgeamNnz(cusparseHandle,m,n,descrA,nnzA,a.RowLocation(),a.ColLocation(),descrB,nnzB,b.RowLocation(),b.ColLocation(),descrC,csrRowPtrC,&nnzTotal));
+            return nnzTotal;
+        });
+
+        //Step 2
+        if (sizeof(ElemType)==sizeof(float))
+        {
+            CUSPARSECALL(cusparseScsrgeam(cusparseHandle,m,n,reinterpret_cast <const float*>(&alpha),descrA,nnzA,reinterpret_cast <const float*>(a.NzValues()),a.RowLocation(),a.ColLocation(),
+                reinterpret_cast <const float*>(&beta),descrB,nnzB,reinterpret_cast <const float*>(b.NzValues()),b.RowLocation(),b.ColLocation(),descrC,reinterpret_cast <float*>(c.NzValues()),c.RowLocation(),c.ColLocation()));
+        }
+        else
+        {
+            CUSPARSECALL(cusparseDcsrgeam(cusparseHandle,m,n,reinterpret_cast <const double*>(&alpha),descrA,nnzA,reinterpret_cast <const double*>(a.NzValues()),a.RowLocation(),a.ColLocation(),
+                reinterpret_cast <const double*>(&beta),descrB,nnzB,reinterpret_cast <const double*>(b.NzValues()),b.RowLocation(),b.ColLocation(),descrC,reinterpret_cast <double*>(c.NzValues()),c.RowLocation(),c.ColLocation()));
+        }
+        if (do_sync)    CUDACALL(cudaEventRecord(done));
+        if (do_sync)    CUDACALL(cudaEventSynchronize(done));
+        if (do_sync)    CUDACALL(cudaEventDestroy(done));
+        cusparseDestroy(cusparseHandle);   
+    }
+
+    template<class ElemType>
+    void GPUSparseMatrix<ElemType>::ScaleAndAdd(ElemType alpha,const GPUSparseMatrix<ElemType>& a, ElemType beta, const GPUMatrix<ElemType>& b, GPUMatrix<ElemType>& c)
+    {
+        if (a.m_format != matrixFormatSparseCSR)
+            NOT_IMPLEMENTED;
+
+        if (a.GetNumRows() != b.GetNumRows() || a.GetNumRows() != c.GetNumRows() || a.GetNumCols() != b.GetNumCols() || a.GetNumCols() != c.GetNumCols())
+            throw std::logic_error("ScaleAndAdd: dimension mismatch");
+        if (a.GetComputeDeviceId()!=b.GetComputeDeviceId()||a.GetComputeDeviceId()!=c.GetComputeDeviceId())
+            throw std::runtime_error("ScaleAndAdd: matrices must be on the same device");
+        b.PrepareDevice();
+        //copy b to c
+        CUDACALL(cudaMemcpy(c.BufferPointer(),b.BufferPointer(),sizeof(ElemType)*b.GetNumElements(),cudaMemcpyDeviceToDevice));
+        if (beta!=1)
+        {
+            c*=beta;
+        }
+        cudaEvent_t done = nullptr;
+        if (do_sync)    CUDACALL(cudaEventCreate(&done));
+        CUDA_LONG M=(CUDA_LONG)a.GetNumRows();
+        int blocksPerGrid =(int)ceil(1.0*M/threadsPerBlock);        
+        _sparseCSRPlusDense<ElemType><<<blocksPerGrid,threadsPerBlock>>>(alpha,a.NzValues(),a.RowLocation(),a.ColLocation(),c.BufferPointer(),M);
+        if (do_sync)    CUDACALL(cudaEventRecord(done));
+        if (do_sync)    CUDACALL(cudaEventSynchronize(done));
+        if (do_sync)    CUDACALL(cudaEventDestroy(done));
+    }
+
+    template<class ElemType>
+    void GPUSparseMatrix<ElemType>::ScaleAndAdd(ElemType alpha,const GPUMatrix<ElemType>& a, ElemType beta, const GPUSparseMatrix<ElemType>& b, GPUMatrix<ElemType>& c)
+    {
+        ScaleAndAdd(beta,b,alpha,a,c);
+    }
+
+    template<class ElemType>
+    void GPUSparseMatrix<ElemType>::Scale(ElemType alpha, GPUSparseMatrix<ElemType>& a)
+    {
+        if (a.IsEmpty())
+            return;
+
+        CUDA_LONG N=(CUDA_LONG)a.GetNumNZElements();
+        int blocksPerGrid =(int)ceil(1.0*N/threadsPerBlock);                
+        cudaEvent_t done = nullptr;
+        if (do_sync)    CUDACALL(cudaEventCreate(&done));
+        _scaleArray<ElemType><<<blocksPerGrid,threadsPerBlock>>>(alpha,a.NzValues(),N);
+        if (do_sync)    CUDACALL(cudaEventRecord(done));
+        if (do_sync)    CUDACALL(cudaEventSynchronize(done));
+        if (do_sync)    CUDACALL(cudaEventDestroy(done));
+    }
+
+    template<class ElemType>
+    void GPUSparseMatrix<ElemType>::ElementWisePower (ElemType alpha, const GPUSparseMatrix<ElemType>& a, GPUSparseMatrix<ElemType>& c)
+    {
+        if (a.GetComputeDeviceId() != c.GetComputeDeviceId())
+        {
+            throw std::invalid_argument("All matrices must be on the same GPU");
+        }
+        else 
+        {
+            if (a.IsEmpty())
+                throw std::logic_error("ElementWisePower:  The input matrix a is empty.");
+
+            c.ResizeAsAndCopyIndexFrom(a);
+
+            cudaEvent_t done = nullptr;
+            if (do_sync)    CUDACALL(cudaEventCreate(&done));
+            a.PrepareDevice();
+            CUDA_LONG N=(CUDA_LONG)a.GetNumNZElements();
+            int blocksPerGrid =(int)ceil(1.0*N/threadsPerBlock);                
+            _elementWisePowerOnCuda<ElemType><<<blocksPerGrid,threadsPerBlock>>>(alpha,a.NzValues(),c.NzValues(),N);             
+            if (do_sync)    CUDACALL(cudaEventRecord(done));
+            if (do_sync)    CUDACALL(cudaEventSynchronize(done));
+            if (do_sync)    CUDACALL(cudaEventDestroy(done));
+        }
+    }
+
+    template<class ElemType>
+    ElemType GPUSparseMatrix<ElemType>::InnerProductOfMatrices(const GPUSparseMatrix<ElemType>& a, const GPUMatrix<ElemType>& b)
+    {
+        if (a.m_format != matrixFormatSparseCSR && a.m_format != matrixFormatSparseCSC)
+            NOT_IMPLEMENTED;
+
+        if (a.GetComputeDeviceId()!=b.GetComputeDeviceId())
+            throw std::runtime_error("a and b must be on the same device");
+
+        int m = (int)a.GetNumRows();
+        int n = (int)a.GetNumCols();
+        int nnz = (int)a.GetNumNZElements();
+
+        ElemType* cscValA = nullptr;
+        GPUSPARSE_INDEX_TYPE* cscRowIndA = nullptr;
+        GPUSPARSE_INDEX_TYPE* cscColPtrA = nullptr;
+
+        cudaEvent_t done = nullptr;
+        cusparseAction_t cpVals = CUSPARSE_ACTION_NUMERIC;
+        cusparseIndexBase_t idxBase = CUSPARSE_INDEX_BASE_ZERO;
+        cusparseHandle_t cusparseHandle = 0;
+
+        if (a.m_format == matrixFormatSparseCSR)         //need to put a in ColumnMajor format
+        {
+            a.PrepareDevice();
+            CUDACALL(cudaMalloc((void **)&cscValA, nnz*sizeof(ElemType)));
+            CUDACALL(cudaMalloc((void **)&cscRowIndA, nnz*sizeof(GPUSPARSE_INDEX_TYPE)));
+            CUDACALL(cudaMalloc((void **)&cscColPtrA, (n + 1)*sizeof(GPUSPARSE_INDEX_TYPE)));
+
+            CUSPARSECALL(cusparseCreate(&cusparseHandle));
+            if (do_sync)    CUDACALL(cudaEventCreate(&done));
+            if (sizeof(ElemType) == sizeof(float))
+            {
+                CUSPARSECALL(cusparseScsr2csc(cusparseHandle, m, n, nnz, reinterpret_cast<const float*>(a.NzValues()), a.RowLocation(), a.ColLocation(), reinterpret_cast<float*>(cscValA), cscRowIndA, cscColPtrA, cpVals, idxBase));
+            }
+            else
+            {
+                CUSPARSECALL(cusparseDcsr2csc(cusparseHandle, m, n, nnz, reinterpret_cast<const double*>(a.NzValues()), a.RowLocation(), a.ColLocation(), reinterpret_cast<double*>(cscValA), cscRowIndA, cscColPtrA, cpVals, idxBase));
+            }
+            if (do_sync)    CUDACALL(cudaEventRecord(done));
+            if (do_sync)    CUDACALL(cudaEventSynchronize(done));
+            if (do_sync)    CUDACALL(cudaEventDestroy(done));
+        }
+        else if (a.m_format == matrixFormatSparseCSC)
+        {
+            cscValA = (ElemType*)a.NzValues();
+            cscRowIndA = a.RowLocation();
+            cscColPtrA = a.ColLocation();
+        }
+        else
+        {
+            NOT_IMPLEMENTED;
+        }
+        //Given sparse matrix in column major format, calculate indices for corresponding sparse vector
+        GPUSPARSE_INDEX_TYPE* vectArray=nullptr;
+        CUDACALL(cudaMalloc((void**)&vectArray,sizeof(GPUSPARSE_INDEX_TYPE)*a.m_nz));
+        CUDA_LONG M=n;
+        CUDA_LONG N=m;
+        //GPUSPARSE_INDEX_TYPE* h_vectArray= new int[a.m_nz];
+        int blocksPerGrid =(int)ceil(1.0*M/threadsPerBlock);   
+        if (do_sync)    CUDACALL(cudaEventCreate(&done));
+        _getSparseVectorRepresntationForCSCMatrix<ElemType><<<blocksPerGrid,threadsPerBlock>>>(cscColPtrA,cscRowIndA,vectArray,M,N);
+        if (do_sync)    CUDACALL(cudaEventRecord(done));
+        if (do_sync)    CUDACALL(cudaEventSynchronize(done));
+        if (do_sync)    CUDACALL(cudaEventDestroy(done));
+        CUDACALL(cudaFree(cscRowIndA));
+        CUDACALL(cudaFree(cscColPtrA));
+        //CUDACALL(cudaMemcpy(h_vectArray,vectArray,sizeof(GPUSPARSE_INDEX_TYPE)*a.m_nz,cudaMemcpyDeviceToHost));    
+
+        //Actual dot product
+        ElemType res=0;
+        if (sizeof(ElemType)==sizeof(float))
+        {
+            CUSPARSECALL(cusparseSdoti(cusparseHandle,(int)a.m_nz,reinterpret_cast<float*>(cscValA),vectArray,
+                reinterpret_cast<float*>(b.BufferPointer()),
+                reinterpret_cast<float*>(&res),idxBase));
+        }
+        else
+        {
+            CUSPARSECALL(cusparseDdoti(cusparseHandle,(int)a.m_nz,reinterpret_cast<double*>(cscValA),vectArray,
+                reinterpret_cast<double*>(b.BufferPointer()),
+                reinterpret_cast<double*>(&res),idxBase));
+        }       
+        CUDACALL(cudaFree(vectArray));
+        CUDACALL(cudaFree(cscValA));
+        CUSPARSECALL(cusparseDestroy(cusparseHandle));   
+        return res;        
+    }
+
+    template<class ElemType>
+    ElemType GPUSparseMatrix<ElemType>::InnerProductOfMatrices(const GPUMatrix<ElemType>& a, const GPUSparseMatrix<ElemType>& b)
+    {
+        return GPUSparseMatrix<ElemType>::InnerProductOfMatrices(b,a);
+    }
+
+    template<class ElemType>
+    bool GPUSparseMatrix<ElemType>::AreEqual(const GPUSparseMatrix<ElemType>& a, const GPUSparseMatrix<ElemType>& b, 
+        const ElemType threshold)
+    {
+        if (a.GetNumNZElements()!=b.GetNumNZElements() || a.GetNumRows()  != b.GetNumRows() || a.GetNumCols() != b.GetNumCols())
+            return false;
+
+        if (a.m_format != b.m_format)
+            NOT_IMPLEMENTED;
+
+        a.PrepareDevice();
+        long *res = new long[3];
+        res[0]=1;
+        res[1]=1;
+        res[2]=1;
+        long *d_res = nullptr;
+        CUDACALL(cudaMalloc((void**)&d_res,sizeof(long)*3)); 
+        CUDACALL(cudaMemcpy(d_res,res,sizeof(long)*3,cudaMemcpyHostToDevice));
+
+        int blocksPerGrid =(int)ceil(1.0*a.GetNumNZElements()/threadsPerBlock); 
+        _areEqual<ElemType><<<blocksPerGrid,threadsPerBlock>>>(a.NzValues(),b.NzValues(),(CUDA_LONG)a.GetNumNZElements(),threshold,d_res);        
+        _areEqual<int><<<blocksPerGrid,threadsPerBlock>>>(a.ColLocation(),b.ColLocation(),(CUDA_LONG)a.GetNumNZElements(),(int)threshold,d_res+1);
+        blocksPerGrid =(int)ceil((1.0*a.GetNumRows()+1.0)/threadsPerBlock); 
+        _areEqual<int><<<blocksPerGrid,threadsPerBlock>>>(a.RowLocation(),b.RowLocation(),(CUDA_LONG)a.GetNumRows()+1,(int)threshold,d_res+2);
+
+        CUDACALL(cudaMemcpy(res,d_res,sizeof(long)*3,cudaMemcpyDeviceToHost));        
+        if (res[0]*res[1]*res[2]==1)
+            return true;
+        else
+            return false;
+    }
+
+    template<class ElemType>
+    bool GPUSparseMatrix<ElemType>::AreEqual(const GPUMatrix<ElemType>& a, const GPUSparseMatrix<ElemType>& b, 
+        const ElemType threshold)
+    {
+        if (a.GetNumRows()  != b.GetNumRows() || a.GetNumCols() != b.GetNumCols())
+            return false;
+        GPUSparseMatrix<ElemType> c(b.GetFormat(), b.GetComputeDeviceId());
+        c.SetValue(a);
+        return AreEqual(c,b,threshold);
+    }
+
+    template<class ElemType>
+    bool GPUSparseMatrix<ElemType>::AreEqual(const GPUSparseMatrix<ElemType>& a, const GPUMatrix<ElemType>& b, 
+        const ElemType threshold)
+    {
+        if (a.GetNumRows()  != b.GetNumRows() || a.GetNumCols() != b.GetNumCols())
+            return false;
+        GPUSparseMatrix<ElemType> c(a.GetFormat(),a.GetComputeDeviceId());
+        c.SetValue(b);
+        return AreEqual(a,c,threshold);
+    }
+
+    template<class ElemType>
+    bool GPUSparseMatrix<ElemType>::IsEqualTo(const GPUSparseMatrix<ElemType>& a, const ElemType threshold) const
+    {
+        return AreEqual(*this,a,threshold);
+    }
+
+    template<class ElemType>
+    bool GPUSparseMatrix<ElemType>::IsEqualTo(const GPUMatrix<ElemType>& a, const ElemType threshold) const
+    {
+        return AreEqual(*this,a,threshold);
+    }
+#pragma endregion Static BLAS Functions
+
+#pragma region Member BLAS Functions
+
+    template<class ElemType>
+    DEVICEID_TYPE GPUSparseMatrix<ElemType>::GetComputeDeviceId() const
+    {
+        // for externally managed memory the CUDA context will have the current device
+        if (!OwnBuffer())
+        {
+            DEVICEID_TYPE devId;
+            CUDACALL(cudaGetDevice(&devId));
+            return devId;
+        }
+        else
+            return m_computeDevice;
+    }
+
+    template<class ElemType>
+    GPUMatrix<ElemType> GPUSparseMatrix<ElemType>::ElementProductOf (const GPUSparseMatrix<ElemType>& a, const GPUMatrix<ElemType>& b)
+    {
+        if (a.m_format != matrixFormatSparseCSR)
+            NOT_IMPLEMENTED;
+
+        if (a.GetNumRows()!=b.GetNumRows()||a.GetNumCols()!=b.GetNumCols())
+            throw std::logic_error("ElementProductOf: matrix dimensions mismatch");
+
+        b.PrepareDevice();        
+        GPUMatrix<ElemType> c(b.GetNumRows(),b.GetNumCols(),b.GetComputeDeviceId());
+
+        cudaEvent_t done = nullptr;
+        if (do_sync)    CUDACALL(cudaEventCreate(&done));
+        CUDA_LONG M=(CUDA_LONG)a.GetNumRows();
+        int blocksPerGrid =(int)ceil(1.0*M/threadsPerBlock);        
+        _sparseCSRElemMulDense<ElemType><<<blocksPerGrid,threadsPerBlock>>>(a.NzValues(),a.RowLocation(),a.ColLocation(),b.BufferPointer(),c.BufferPointer(),M);
+        if (do_sync)    CUDACALL(cudaEventRecord(done));
+        if (do_sync)    CUDACALL(cudaEventSynchronize(done));
+        if (do_sync)    CUDACALL(cudaEventDestroy(done));
+        return c;
+    }
+
+    template<class ElemType>
+    GPUMatrix<ElemType> GPUSparseMatrix<ElemType>::ElementProductOf (const GPUMatrix<ElemType>& a, const GPUSparseMatrix<ElemType>& b)
+    {
+        return GPUSparseMatrix<ElemType>::ElementProductOf(b,a);        
+    }
+
+    template<class ElemType>
+    GPUSparseMatrix<ElemType> GPUSparseMatrix<ElemType>::operator+ (const GPUSparseMatrix<ElemType>& a) const
+    {
+        GPUSparseMatrix<ElemType> res(GetFormat(), GetComputeDeviceId());
+        GPUSparseMatrix<ElemType>::ScaleAndAdd(1,*this,1,a,res);
+        return res;
+    }
+
+    template<class ElemType>
+    GPUSparseMatrix<ElemType> GPUSparseMatrix<ElemType>::operator- (const GPUSparseMatrix<ElemType>& a) const
+    {
+        GPUSparseMatrix<ElemType> res(GetFormat(), GetComputeDeviceId());
+        GPUSparseMatrix<ElemType>::ScaleAndAdd(1, *this, -1, a, res);
+        return res;
+    }
+
+    template<class ElemType>
+    GPUSparseMatrix<ElemType>& GPUSparseMatrix<ElemType>::operator^=(ElemType alpha)
+    {
+        GPUSparseMatrix<ElemType>& us = *this;
+        ElementWisePower(alpha, us, us);
+        return us;
+    }
+
+    template<class ElemType>
+    GPUSparseMatrix<ElemType> GPUSparseMatrix<ElemType>::operator^ (ElemType alpha) const
+    {
+        GPUSparseMatrix<ElemType> c(GetFormat(), GetComputeDeviceId());
+        ElementWisePower(alpha, *this, c);
+        return c;
+    }
+
+    template<class ElemType>
+    GPUSparseMatrix<ElemType>& GPUSparseMatrix<ElemType>::operator*=(ElemType alpha)
+    {
+        GPUSparseMatrix<ElemType>& us = *this;
+        if (alpha!=1)            
+            Scale(alpha,us);
+        return us;
+    }
+
+    template<class ElemType>
+    GPUSparseMatrix<ElemType> GPUSparseMatrix<ElemType>::operator* (ElemType alpha) const
+    {
+        GPUSparseMatrix<ElemType> c(*this);
+        if (alpha!=1)
+            Scale(alpha, c);
+        return c;
+    }
+
+    template<class ElemType>
+    GPUSparseMatrix<ElemType>& GPUSparseMatrix<ElemType>::AssignElementPowerOf(const GPUSparseMatrix<ElemType>& a, const ElemType power)
+    {
+        ElementWisePower(power, a, *this);
+        return *this;
+    }
+
+    template<class ElemType>
+    GPUSparseMatrix<ElemType> GPUSparseMatrix<ElemType>::Transpose() const
+    {
+        int m = (int)GetNumRows();
+        int n = (int)GetNumCols();
+        int nnz = (int)GetNumNZElements();
+        cusparseAction_t cpVals = CUSPARSE_ACTION_NUMERIC;
+        cusparseIndexBase_t idxBase = CUSPARSE_INDEX_BASE_ZERO;
+
+        assert(GetFormat()&matrixFormatCompressed); // for now this only supports compressed formats
+        PrepareDevice();
+        GPUSparseMatrix c(GetFormat(), GetComputeDeviceId());
+        c.Resize(n, m, nnz, GetFormat(), true, false);
+        c.m_nz = nnz;
+
+        cusparseHandle_t cusparseHandle = 0;
+        CUSPARSECALL(cusparseCreate(&cusparseHandle));
+
+        cudaEvent_t done = nullptr;
+        if (do_sync)    CUDACALL(cudaEventCreate(&done));
+        if (m_format == MatrixFormat::matrixFormatSparseCSR)
+        {
+            if (sizeof(ElemType) == sizeof(float))
+            {
+                CUSPARSECALL(cusparseScsr2csc(cusparseHandle, m, n, nnz, reinterpret_cast<const float*>(this->NzValues()), this->RowLocation(), this->ColLocation(),
+                    reinterpret_cast<float*>(c.NzValues()), c.ColLocation(), c.RowLocation(), cpVals, idxBase));
+            }
+            else
+            {
+                CUSPARSECALL(cusparseDcsr2csc(cusparseHandle, m, n, nnz, reinterpret_cast<const double*>(this->NzValues()), this->RowLocation(), this->ColLocation(),
+                    reinterpret_cast<double*>(c.NzValues()), c.ColLocation(), c.RowLocation(), cpVals, idxBase));
+            }
+        }
+        else if (m_format == matrixFormatSparseCSC)
+        {
+            if (sizeof(ElemType) == sizeof(float))
+            {
+                CUSPARSECALL(cusparseScsr2csc(cusparseHandle, m, n, nnz, reinterpret_cast<const float*>(this->NzValues()), this->ColLocation(), this->RowLocation(),
+                    reinterpret_cast<float*>(c.NzValues()), c.RowLocation(), c.ColLocation(), cpVals, idxBase));
+            }
+            else
+            {
+                CUSPARSECALL(cusparseDcsr2csc(cusparseHandle, m, n, nnz, reinterpret_cast<const double*>(this->NzValues()), this->ColLocation(), this->RowLocation(),
+                    reinterpret_cast<double*>(c.NzValues()), c.RowLocation(), c.ColLocation(), cpVals, idxBase));
+            }
+        }
+        else
+        {
+            NOT_IMPLEMENTED;
+        }
+        if (do_sync)    CUDACALL(cudaEventRecord(done));
+        if (do_sync)    CUDACALL(cudaEventSynchronize(done));
+        if (do_sync)    CUDACALL(cudaEventDestroy(done));
+        CUSPARSECALL(cusparseDestroy(cusparseHandle));        
+        return c;
+    }
+
+    template<class ElemType>
+    GPUSparseMatrix<ElemType>& GPUSparseMatrix<ElemType>::AssignTransposeOf(const GPUSparseMatrix<ElemType>& a)
+    {
+        if (this == &a)
+            throw std::logic_error("AssignTransposeOf: a is the same as [this]. Does not support inplace transpose.");
+
+        if (a.IsEmpty())
+            throw std::logic_error("AssignTransposeOf: Matrix a is empty.");
+
+        *this = a.Transpose();
+        return *this;
+    }
+
+    template<class ElemType>
+    void GPUSparseMatrix<ElemType>::InplaceTranspose()
+    {
+        if (IsEmpty())
+            return;
+        // transfer converted block over to this pointer
+        *this = std::move(Transpose());
+    }
+
+    template<class ElemType>
+    GPUMatrix<ElemType> GPUSparseMatrix<ElemType>::ColumnSliceToDense(size_t startColumn, size_t numCols) const
+    {
+        int m = (int)GetNumRows();
+        int n = (int)GetNumCols();
+
+        if (numCols == 0)
+            throw std::logic_error("The slice cannot have 0 columns.");
+
+        if (startColumn + numCols > n)
+            throw std::logic_error("The slice is out of range of the source matrix.");
+
+        if (m_format != MatrixFormat::matrixFormatSparseCSC)
+            NOT_IMPLEMENTED;
+
+        GPUMatrix<ElemType> slice(m, numCols, GetComputeDeviceId());
+
+        PrepareDevice();
+        cusparseHandle_t cusparseHandle = 0;
+        CUSPARSECALL(cusparseCreate(&cusparseHandle));
+        cusparseMatDescr_t descr = 0;
+        CUSPARSECALL(cusparseCreateMatDescr(&descr));
+        cusparseSetMatType(descr, CUSPARSE_MATRIX_TYPE_GENERAL);
+        cusparseSetMatIndexBase(descr, CUSPARSE_INDEX_BASE_ZERO);
+
+        cudaEvent_t done = nullptr;
+        if (do_sync)    CUDACALL(cudaEventCreate(&done));
+        CUSPARSECALL(cusparseSetStream(cusparseHandle, t_stream));
+        if (sizeof(ElemType) == sizeof(float))
+        {
+            CUSPARSECALL(cusparseScsc2dense(cusparseHandle, m, numCols, descr, (float*)NzValues(), RowLocation(), ColLocation() + startColumn, (float*)slice.BufferPointer(), m));
+        }
+        else
+        {
+            CUSPARSECALL(cusparseDcsc2dense(cusparseHandle, m, numCols, descr, (double*)NzValues(), RowLocation(), ColLocation() + startColumn, (double*)slice.BufferPointer(), m));
+        }
+
+        if (do_sync)    CUDACALL(cudaEventRecord(done));
+        if (do_sync)    CUDACALL(cudaEventSynchronize(done));
+        if (do_sync)    CUDACALL(cudaEventDestroy(done));
+        CUSPARSECALL(cusparseDestroy(cusparseHandle));
+
+        slice.SetMatrixName(m_matrixName);
+
+        return slice;
+    }
+
+    template<class ElemType>
+    ElemType GPUSparseMatrix<ElemType>::SumOfAbsElements() const
+    {
+        if (IsEmpty())
+            throw std::logic_error("SumOfAbsElements: Matrix is empty");
+
+        cublasHandle_t cuHandle = GPUMatrix<ElemType>::GetCublasHandle(GetComputeDeviceId());
+        if (sizeof(ElemType)==sizeof(float))
+        {
+            float res=0;
+            cublasSasum(cuHandle,(int)GetNumNZElements(),reinterpret_cast<float*>(m_pArray),1,&res);
+            return res;
+        }
+        else
+        {
+            double res=0;
+            cublasDasum(cuHandle,(int)GetNumNZElements(),reinterpret_cast<double*>(m_pArray),1,&res);
+            return ElemType(res);
+        }         
+    }
+
+    template<class ElemType>
+    ElemType GPUSparseMatrix<ElemType>::SumOfElements() const
+    {
+        if (IsEmpty())
+            throw std::logic_error("SumOfElements: Matrix is empty");
+
+        PrepareDevice();
+        ElemType* d_sum = nullptr;
+        ElemType h_sum;
+        CUDACALL(cudaMalloc((void**)&d_sum,sizeof(ElemType)));
+        //WARNING: THIS kernel is not the most efficient way!
+        _reductionSum<ElemType><<<1,1024>>>(NzValues(),d_sum,(LONG64)GetNumNZElements());
+        CUDACALL(cudaMemcpy(&h_sum,d_sum,sizeof(ElemType),cudaMemcpyDeviceToHost));
+        CUDACALL(cudaFree(d_sum));               
+        return h_sum;        
+    }
+
+
+    template<class ElemType>
+    ElemType GPUSparseMatrix<ElemType>::FrobeniusNorm() const 
+    {
+        if (IsEmpty())
+            throw std::logic_error("FrobeniusNorm: Matrix is empty.");
+
+        ElemType* d_sum = nullptr;
+        ElemType h_sum=0;
+        CUDACALL(cudaMalloc((void**)&d_sum,sizeof(ElemType)));
+        //WARNING: THIS kernel is not the most efficient way!
+        _reductionSum2<ElemType><<<1,1024>>>(m_pArray,d_sum,(int)GetNumNZElements());
+        CUDACALL(cudaMemcpy(&h_sum,d_sum,sizeof(ElemType),cudaMemcpyDeviceToHost));
+        CUDACALL(cudaFree(d_sum));               
+        if (sizeof(ElemType)==sizeof(float))
+            return (ElemType)sqrtf((float)h_sum);
+        else
+            return (ElemType)sqrt((double)h_sum);
+    }
+
+    template<class ElemType>
+    ElemType GPUSparseMatrix<ElemType>::MatrixNormInf() const
+    {
+        if (IsEmpty())
+            throw std::logic_error("MatrixNorm1: Matrix is empty.");
+
+        ElemType* d_maxAbs = nullptr;
+        ElemType h_maxAbs=0;
+        CUDACALL(cudaMalloc((void**)&d_maxAbs,sizeof(ElemType)));
+        //WARNING: THIS kernel is not the most efficient way!
+        _reductionMatrixNormInf<ElemType><<<1,1024>>>(m_pArray,d_maxAbs,(int)GetNumNZElements());
+        CUDACALL(cudaMemcpy(&h_maxAbs,d_maxAbs,sizeof(ElemType),cudaMemcpyDeviceToHost));
+        CUDACALL(cudaFree(d_maxAbs));               
+        if (sizeof(ElemType)==sizeof(float))
+            return h_maxAbs;
+        else
+            return h_maxAbs; 
+    }
+
+    template<class ElemType>
+    ElemType GPUSparseMatrix<ElemType>::MatrixNorm1() const
+    {
+        if (IsEmpty())
+            throw std::logic_error("MatrixNorm1: Matrix is empty.");
+        return SumOfAbsElements();              
+    }
+
+#pragma endregion Member BLAS Functions
+
+#pragma region Other Functions
+
+    template<class ElemType>    
+    GPUSparseMatrix<ElemType>& GPUSparseMatrix<ElemType>::ElementInverse ()
+    {
+        if (IsEmpty())
+            throw std::logic_error("ElementInverse: Matrix is empty.");
+
+        CUDA_LONG N=(CUDA_LONG)GetNumNZElements();
+        int blocksPerGrid =(int)ceil(1.0*N/threadsPerBlock);                
+        cudaEvent_t done = nullptr;
+        if (do_sync)    CUDACALL(cudaEventCreate(&done));
+        _elemInverse<ElemType><<<blocksPerGrid,threadsPerBlock>>>(m_pArray,N);
+        if (do_sync)    CUDACALL(cudaEventRecord(done));
+        if (do_sync)    CUDACALL(cudaEventSynchronize(done));
+        if (do_sync)    CUDACALL(cudaEventDestroy(done));
+        return *this;
+    }
+
+    template<class ElemType>
+    GPUSparseMatrix<ElemType>& GPUSparseMatrix<ElemType>::AssignElementInverseOf (const GPUSparseMatrix<ElemType>& a)
+    {
+        SetValue(a);
+        return ElementInverse();
+    }
+
+    template<class ElemType>
+    GPUSparseMatrix<ElemType>& GPUSparseMatrix<ElemType>::InplaceSigmoid()
+    {
+        performInplaceFunction(0);                    
+        return *this;
+    }
+
+    template<class ElemType>
+    GPUSparseMatrix<ElemType>& GPUSparseMatrix<ElemType>::AssignSigmoidOf (const GPUSparseMatrix<ElemType>& a)
+    {
+        SetValue(a);
+        InplaceSigmoid();
+        return *this;
+    }
+
+    template<class ElemType>
+    GPUSparseMatrix<ElemType>& GPUSparseMatrix<ElemType>::InplaceLinearRectifierDerivative()
+    {
+        performInplaceFunction(6);                    
+        return *this;
+    }
+
+    template<class ElemType>
+    GPUSparseMatrix<ElemType>& GPUSparseMatrix<ElemType>::AssignLinearRectifierDerivativeOf (const GPUSparseMatrix<ElemType>& a)
+    {
+        SetValue(a);
+        InplaceLinearRectifierDerivative();
+        return *this;
+    }
+
+    template<class ElemType>
+    GPUSparseMatrix<ElemType>& GPUSparseMatrix<ElemType>::InplaceTanh()
+    {
+        performInplaceFunction(1);
+        return *this;
+    }
+
+    template<class ElemType>
+    GPUSparseMatrix<ElemType>& GPUSparseMatrix<ElemType>::AssignTanhOf (const GPUSparseMatrix<ElemType>& a)
+    {
+        SetValue(a);
+        InplaceTanh();
+        return *this;
+    }
+
+    template<class ElemType>
+    GPUSparseMatrix<ElemType>& GPUSparseMatrix<ElemType>::InplaceSqrt()
+    {
+        performInplaceFunction(2);        
+        return *this;
+    }
+
+    template<class ElemType>
+    GPUSparseMatrix<ElemType>& GPUSparseMatrix<ElemType>::AssignSqrtOf (const GPUSparseMatrix<ElemType>& a)
+    {
+        SetValue(a);
+        InplaceSqrt();
+        return *this;
+    }
+
+    template<class ElemType>
+    GPUSparseMatrix<ElemType>& GPUSparseMatrix<ElemType>::InplaceExp()
+    {
+        performInplaceFunction(3);        
+        return *this;
+    }
+
+    template<class ElemType>
+    GPUSparseMatrix<ElemType>& GPUSparseMatrix<ElemType>::AssignExpOf (const GPUSparseMatrix<ElemType>& a)
+    {
+        SetValue(a);
+        InplaceExp();
+        return *this;
+    }
+
+    template<class ElemType>
+    GPUSparseMatrix<ElemType>& GPUSparseMatrix<ElemType>::InplaceLog()
+    {
+        performInplaceFunction(4);        
+        return *this;
+    }
+
+    template<class ElemType>
+    GPUSparseMatrix<ElemType>& GPUSparseMatrix<ElemType>::AssignLogOf (const GPUSparseMatrix<ElemType>& a)
+    {
+        SetValue(a);
+        InplaceLog();
+        return *this;
+    }
+
+    template<class ElemType>
+    GPUSparseMatrix<ElemType>& GPUSparseMatrix<ElemType>::InplaceAbs()
+    {
+        performInplaceFunction(5);        
+        return *this;
+    }
+
+    template<class ElemType>
+    GPUSparseMatrix<ElemType>& GPUSparseMatrix<ElemType>::AssignAbsOf (const GPUSparseMatrix<ElemType>& a)
+    {
+        SetValue(a);
+        InplaceAbs();
+        return *this;
+    }
+
+    template<class ElemType>
+    GPUSparseMatrix<ElemType>& GPUSparseMatrix<ElemType>::InplaceTruncateBottom (const ElemType threshold)
+    {
+        if (IsEmpty())
+            throw std::logic_error("InplaceTruncateBottom: Matrix is empty.");
+        CUDA_LONG N=(CUDA_LONG)GetNumNZElements();
+        int blocksPerGrid =(int)ceil(N*1.0/threadsPerBlock);                
+        cudaEvent_t done = nullptr;
+        if (do_sync)    CUDACALL(cudaEventCreate(&done));
+        _inplaceTruncateBottom<ElemType><<<blocksPerGrid,threadsPerBlock>>>(m_pArray,threshold,N);
+        if (do_sync)    CUDACALL(cudaEventRecord(done));
+        if (do_sync)    CUDACALL(cudaEventSynchronize(done));
+        if (do_sync)    CUDACALL(cudaEventDestroy(done));
+        return *this;
+    }
+
+    template<class ElemType>
+    GPUSparseMatrix<ElemType>& GPUSparseMatrix<ElemType>::AssignTruncateBottomOf (const GPUSparseMatrix<ElemType>& a, const ElemType threshold)
+    {
+        if (a.IsEmpty())
+            throw std::logic_error("AssignTruncateBottomOf: Matrix a is empty.");
+
+        if (this!=&a)
+        {
+            //Resize(a.GetNumRows(), a.GetNumCols());           
+            ResizeAsAndCopyIndexFrom(a);  
+        }
+        CUDA_LONG N=(CUDA_LONG)GetNumNZElements();
+        int blocksPerGrid =(int)ceil(N*1.0/threadsPerBlock);                
+        cudaEvent_t done = nullptr;
+        if (do_sync)    CUDACALL(cudaEventCreate(&done));
+        _assignTruncateBottom<ElemType><<<blocksPerGrid,threadsPerBlock>>>(m_pArray,a.NzValues(),threshold,N);                        
+        if (do_sync)    CUDACALL(cudaEventRecord(done));
+        if (do_sync)    CUDACALL(cudaEventSynchronize(done));
+        if (do_sync)    CUDACALL(cudaEventDestroy(done));
+        return *this;
+    }   
+
+    template<class ElemType>
+    GPUSparseMatrix<ElemType>& GPUSparseMatrix<ElemType>::InplaceTruncateTop (const ElemType threshold)
+    {
+        if (IsEmpty())
+            throw std::logic_error("InplaceTruncateTop: Matrix is empty.");
+        CUDA_LONG N=(CUDA_LONG)GetNumNZElements();
+        int blocksPerGrid =(int)ceil(N*1.0/threadsPerBlock);                
+        cudaEvent_t done = nullptr;
+        if (do_sync)    CUDACALL(cudaEventCreate(&done));
+        _inplaceTruncateTop<ElemType><<<blocksPerGrid,threadsPerBlock>>>(m_pArray,threshold,N);
+        if (do_sync)    CUDACALL(cudaEventRecord(done));
+        if (do_sync)    CUDACALL(cudaEventSynchronize(done));
+        if (do_sync)    CUDACALL(cudaEventDestroy(done));
+        return *this;
+    }
+
+    template<class ElemType>
+    GPUSparseMatrix<ElemType>& GPUSparseMatrix<ElemType>::AssignTruncateTopOf (const GPUSparseMatrix<ElemType>& a, const ElemType threshold)
+    {
+        if (a.IsEmpty())
+            throw std::logic_error("AssignTruncateTopOf: Matrix a is empty.");
+
+        if (this!=&a)
+        {
+            ResizeAsAndCopyIndexFrom(a);
+        }
+
+        CUDA_LONG N=(CUDA_LONG)GetNumNZElements();
+        int blocksPerGrid =(int)ceil(N*1.0/threadsPerBlock);                
+        cudaEvent_t done = nullptr;
+        if (do_sync)    CUDACALL(cudaEventCreate(&done));
+        _assignTruncateTop<ElemType><<<blocksPerGrid,threadsPerBlock>>>(m_pArray,a.NzValues(),threshold,N);                        
+        if (do_sync)    CUDACALL(cudaEventRecord(done));
+        if (do_sync)    CUDACALL(cudaEventSynchronize(done));
+        if (do_sync)    CUDACALL(cudaEventDestroy(done));
+        return *this;
+    }
+
+    template<class ElemType>
+    GPUSparseMatrix<ElemType>& GPUSparseMatrix<ElemType>::SetToZeroIfAbsLessThan (const ElemType threshold)
+    {
+        if (IsEmpty())
+            throw std::logic_error("SetToZeroIfAbsLessThan: Matrix is empty.");
+        CUDA_LONG N=(CUDA_LONG)GetNumNZElements();
+        int blocksPerGrid =(int)ceil(N*1.0/threadsPerBlock);                
+        cudaEvent_t done = nullptr;
+        if (do_sync)    CUDACALL(cudaEventCreate(&done));
+        _setToZeroIfAbsLessThan<ElemType><<<blocksPerGrid,threadsPerBlock>>>(m_pArray,threshold,N);
+        if (do_sync)    CUDACALL(cudaEventRecord(done));
+        if (do_sync)    CUDACALL(cudaEventSynchronize(done));
+        if (do_sync)    CUDACALL(cudaEventDestroy(done));
+        return *this;
+    }
+
+
+#pragma endregion
+
+#pragma region Helper Functions
+
+    //outBuffer should be allocated to be >= size by the caller 
+    template<class ElemType>
+    template <class OutType, class InType>
+    void GPUSparseMatrix<ElemType>::CopyBuffer(OutType * outBuffer, const InType * inBuffer, const size_t size)
+    {
+#pragma omp parallel for
+        for (size_t i = 0; i<(size & ~3); i += 4)
+        {
+            outBuffer[i] = inBuffer[i];
+            outBuffer[i + 1] = inBuffer[i + 1];
+            outBuffer[i + 2] = inBuffer[i + 2];
+            outBuffer[i + 3] = inBuffer[i + 3];
+        }
+        //handle remaining stuffs
+        for (size_t i = size & ~3; i<size; i++)
+        {
+            outBuffer[i] = inBuffer[i];
+        }
+    }
+
+    template<class ElemType>
+    void* GPUSparseMatrix<ElemType>::ReserveTempHostBuffer(const size_t sizeInByte) const
+    {
+        if (m_tempHostBufferSize < sizeInByte)
+        {
+            delete[] (byte*)m_tempHostBuffer;
+            m_tempHostBuffer = new byte[sizeInByte];
+            m_tempHostBufferSize = sizeInByte;
+        }
+        return (void*)m_tempHostBuffer;
+    }
+
+    template<class ElemType>
+    void GPUSparseMatrix<ElemType>::performInplaceFunction(int kind)
+    {        
+        CUDA_LONG N=(CUDA_LONG)GetNumNZElements();
+        int blocksPerGrid =(int)ceil(1.0*N/threadsPerBlock);                
+        cudaEvent_t done = nullptr;
+        if (do_sync)    CUDACALL(cudaEventCreate(&done));
+        switch (kind)
+        {
+        case 0:
+            _inplaceSigmoidOnCuda<ElemType><<<blocksPerGrid,threadsPerBlock>>>(m_pArray,N);
+            break;
+        case 1:
+            _inplaceTanhOnCuda<ElemType><<<blocksPerGrid,threadsPerBlock>>>(m_pArray,N);
+            break;
+        case 2:
+            _inplaceSqrtOnCuda<ElemType><<<blocksPerGrid,threadsPerBlock>>>(m_pArray,N);
+            break;
+        case 3:
+            _inplaceExpOnCuda<ElemType><<<blocksPerGrid,threadsPerBlock>>>(m_pArray,N);
+            break;
+        case 4:
+            _inplaceLogOnCuda<ElemType><<<blocksPerGrid,threadsPerBlock>>>(m_pArray,N);
+            break;
+        case 5:
+            _inplaceAbsOnCuda<ElemType><<<blocksPerGrid,threadsPerBlock>>>(m_pArray,N);
+            break;
+        case 6:
+            _inplaceLinRectDerivative<ElemType><<<blocksPerGrid,threadsPerBlock>>>(m_pArray,N);
+        } 
+        if (do_sync)    CUDACALL(cudaEventRecord(done));
+        if (do_sync)    CUDACALL(cudaEventSynchronize(done));
+        if (do_sync)    CUDACALL(cudaEventDestroy(done));
+    }
+
+ 
+
+#pragma endregion Helper Functions
+
+    template class GPUSparseMatrix<float>; 
+    template class GPUSparseMatrix<double>;    
+
+    template <class ElemType>
+    MATH_API File& operator>>(File& stream, GPUSparseMatrix<ElemType>& us)
+    {
+        stream.GetMarker(fileMarkerBeginSection, std::wstring(L"BMAT"));
+        size_t elsize;
+        stream>>elsize;
+        if (sizeof(ElemType)!=elsize)
+            throw std::runtime_error("Template argument size doesn't match those in file");
+        std::wstring matrixName;
+
+        // now prepare this header to receive the data being read
+        size_t nz, colnum, rownum;
+        int format;
+
+        // read in the header information
+        stream>>matrixName>>format>>nz>>colnum>>rownum;
+
+        us.m_format = (MatrixFormat)format;
+        if (us.m_format != matrixFormatSparseCSC && us.m_format != matrixFormatSparseCSR)
+            NOT_IMPLEMENTED;
+
+        us.Resize(rownum, colnum, nz, true, false);
+        us.SetNzCount(nz);
+
+        if (nz > 0)
+        {
+            size_t compressedSize = (us.m_format == matrixFormatSparseCSC) ? colnum + 1 : rownum + 1;
+            ElemType* dataBuffer = new ElemType[nz];
+            CPUSPARSE_INDEX_TYPE * unCompressedIndex = new CPUSPARSE_INDEX_TYPE[nz];
+            CPUSPARSE_INDEX_TYPE * compressedIndex = new CPUSPARSE_INDEX_TYPE[compressedSize];
+
+            // read in the sparse matrix info
+            for (size_t i = 0; i < nz; ++i)
+            {
+                stream >> dataBuffer[i];
+            }
+            for (size_t i = 0; i < nz; ++i)
+            {
+                size_t val;
+                stream >> val;
+                unCompressedIndex[i] = val;
+            }
+            for (size_t i = 0; i < compressedSize; ++i)
+            {
+                size_t val;
+                stream >> val;
+                compressedIndex[i] = val;
+            }
+
+            if (us.m_format == matrixFormatSparseCSC)
+                us.SetMatrixFromCSCFormat(compressedIndex, unCompressedIndex, dataBuffer, nz, rownum, colnum);
+            else if (us.m_format == matrixFormatSparseCSR)
+                us.SetMatrixFromCSRFormat(compressedIndex, unCompressedIndex, dataBuffer, nz, rownum, colnum);
+
+            delete[] dataBuffer;
+            delete[] unCompressedIndex;
+            delete[] compressedIndex;
+        }
+
+        stream.GetMarker(fileMarkerEndSection, std::wstring(L"EMAT"));
+        us.SetMatrixName(matrixName.c_str());
+
+        return stream;
+    }
+
+    template MATH_API File& operator>>(File& stream, GPUSparseMatrix<float>& us);
+    template MATH_API File& operator>>(File& stream, GPUSparseMatrix<double>& us);
+
+    template <class ElemType>
+    MATH_API File& operator<<(File& stream, const GPUSparseMatrix<ElemType>& us)
+    {
+        if (us.m_format != matrixFormatSparseCSC && us.m_format != matrixFormatSparseCSR)
+            NOT_IMPLEMENTED;
+
+        stream.PutMarker(fileMarkerBeginSection, std::wstring(L"BMAT"));
+        stream<<sizeof(ElemType);
+        if (us.GetMatrixName()==nullptr)
+        {
+            std::wstring s(L"nnmatrix");
+            stream<<s;
+        }
+        else
+        {
+            stream<<us.GetMatrixName();
+        }
+
+        size_t nz = us.GetNumNZElements(), numRows=us.GetNumRows(), numCols=us.GetNumCols();
+        size_t compressedSize = us.SecondaryIndexCount();
+        int format = us.GetFormat();
+
+        stream << format << nz << numCols << numRows;
+
+        if (nz > 0)
+        {
+            ElemType *dataBuffer = nullptr;
+            CPUSPARSE_INDEX_TYPE* compressedIndex = nullptr;
+            CPUSPARSE_INDEX_TYPE* unCompressedIndex = nullptr;
+
+            if (us.m_format == matrixFormatSparseCSC)
+                us.GetMatrixFromCSCFormat(compressedIndex, unCompressedIndex, dataBuffer, nz, numRows, numCols);
+            else if (us.m_format == matrixFormatSparseCSR)
+                us.GetMatrixFromCSRFormat(compressedIndex, unCompressedIndex, dataBuffer, nz, numRows, numCols);
+            else
+                NOT_IMPLEMENTED;
+
+            for (size_t i = 0; i < nz; ++i)
+            {
+                stream << dataBuffer[i];
+            }
+            for (size_t i = 0; i < nz; ++i)
+            {
+                size_t val = unCompressedIndex[i];
+                stream << val;
+            }
+            for (size_t i = 0; i < compressedSize; ++i)
+            {
+                size_t val = compressedIndex[i];
+                stream << val;
+            }
+
+            delete[] dataBuffer;
+            delete[] unCompressedIndex;
+            delete[] compressedIndex;
+        }
+
+        stream.PutMarker(fileMarkerEndSection, std::wstring(L"EMAT"));
+
+        return stream;
+    }
+
+    template MATH_API File& operator<<(File& stream, const GPUSparseMatrix<float>& us);
+    template MATH_API File& operator<<(File& stream, const GPUSparseMatrix<double>& us);
+
+}}}
+
+#endif  // CPUONLY