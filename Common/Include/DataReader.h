--- conflicted
+++ resolved
@@ -71,13 +71,8 @@
     virtual void SetLabelMapping(const std::wstring&, const std::map<LabelIdType, LabelType>&) { NOT_IMPLEMENTED; };
     virtual bool GetData(const std::wstring&, size_t, void*, size_t&, size_t) { NOT_IMPLEMENTED; };
     virtual bool DataEnd(EndDataType) { NOT_IMPLEMENTED; };
-<<<<<<< HEAD
-    virtual void SetSentenceSegBatch(Matrix<ElemType>&, Matrix<ElemType>&) { NOT_IMPLEMENTED; };
+    virtual void SetSentenceSegBatch(Matrix<ElemType>&, vector<MinibatchPackingFlag>& ) { NOT_IMPLEMENTED; };
     virtual void SetRandomSeed(unsigned seed = 0) { m_seed = seed; };
-=======
-    virtual void SetSentenceSegBatch(Matrix<ElemType>&, vector<MinibatchPackingFlag>&) = 0;
-    virtual void SetRandomSeed(int) { NOT_IMPLEMENTED; };
->>>>>>> 94ba0c55
     virtual bool GetProposalObs(std::map<std::wstring, Matrix<ElemType>*>&, const size_t, vector<size_t>&) { return false; }
     virtual void InitProposals(std::map<std::wstring, Matrix<ElemType>*>&) { }
     virtual bool CanReadFor(wstring /* nodeName */) {
