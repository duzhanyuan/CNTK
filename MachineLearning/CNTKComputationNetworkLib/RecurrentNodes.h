//
// <copyright file="RecurrentNodes.h" company="Microsoft">
//     Copyright (c) Microsoft Corporation.  All rights reserved.
// </copyright>
//
#pragma once

#include <unordered_set>
#include <map>
#include <string>
#include <vector>
#include <stdexcept>
#include <list>
#include <memory>
#include <algorithm>
#include <assert.h>
#include <atomic>
#include <sstream>
#include <iostream>

#include "Basics.h"
#include "Matrix.h"
#include "ComputationNode.h"

namespace Microsoft { namespace MSR { namespace CNTK {

    // -----------------------------------------------------------------------
    // The following defines a state of a delay node which is going to be exported to others (saving for the next minibatch)
    // -----------------------------------------------------------------------
    template<class ElemType>
    class DelayedValueNodeState: public INodeState
    {
               
        public:
            DelayedValueNodeState(int deviceID) :
                m_cachedActivity((size_t)0, (size_t)0, deviceID), m_delayedActivationMBLayout(nullptr), m_isEmpty(true)
            {

            }
            void CacheDelayedMBLayout(const MBLayoutPtr& pMBLayout)
            {
                m_delayedActivationMBLayout = make_shared<MBLayout>();
                m_delayedActivationMBLayout->CopyFrom(pMBLayout);
            }
            void CacheState(const Matrix<ElemType>& cachedActivity)
            {
                m_cachedActivity.SetValue(cachedActivity); 
                m_isEmpty = false; 
            }
            void ExportDelayedMBLayout(MBLayoutPtr& pMBLayout)
            {
                pMBLayout->CopyFrom(m_delayedActivationMBLayout); 
            }

            bool IsEmpty()
            {
                return m_isEmpty; 
            }
            const Matrix<ElemType>& ExportCachedActivity()
            {
                return m_cachedActivity; 
            }


            ~DelayedValueNodeState(){}
            
        protected:
            Matrix<ElemType>    m_cachedActivity; // 1 column per parallel sequence 
            // MBLayoutPtr         m_shiftedMBLayout;   
            // Currently, we only support saving state for m_timeStep == 1
            // there is no need for this m_shiftedMBLayout if m_timeStep == 1
            MBLayoutPtr         m_delayedActivationMBLayout; 
            bool                m_isEmpty;      // in some case 
            // (e.g., at the boundary of sentence end or begin/full utterance mode), we don't need to store state (but we do need to need know m_delayedActivationMBLayout)
    };
    

    // -----------------------------------------------------------------------
    // DelayedValueNodeBase (input) -- abstract base class for PastValueNode and FutureValueNode to hold all shared code
    // The two differ in the step direction, some loop directions, and sequence-boundary flags.
    // -----------------------------------------------------------------------

    // TODO: 'direction' is really too general. signOfTimeOffset?
    template<class ElemType, int direction/*-1 for Past/left-to-right or +1 for Future/right-to-left*/, MinibatchPackingFlags SequenceStart_or_End/*-Start or -End*/>
<<<<<<< HEAD
    class DelayedValueNodeBase : public ComputationNode<ElemType>, public NumInputs<1>, public IStateFulNode
=======
    class DelayedValueNodeBase : public ComputationNode<ElemType>, public ILateAttachingNode, public NumInputs<1>
>>>>>>> 1a9583ca
    {
        typedef ComputationNode<ElemType> Base; UsingComputationNodeMembersBoilerplate;
        typedef std::shared_ptr<DelayedValueNodeState<ElemType>> DelayedNodeStatePtr; 
        static const std::wstring TypeName() { return L"DelayedValue"; }
    private:
        void Init(size_t row_size, size_t col_size, ElemType initialActivationValue = (ElemType)DEFAULT_HIDDEN_ACTIVATION)
        {
            m_initialActivationValue = initialActivationValue;
            m_timeStep = 1;
            CreateMatrixIfNull(m_functionValues);
            SetDims(row_size, col_size);
            //m_delayedActivation.Resize(row_size, col_size);     // TODO: relevance of col_size? Why not timeStep?
            m_isHistoryCarryOverManagedExternally = false;      // used for PairNetworkNode/PastValueNode combination
        }
    protected:
        DelayedValueNodeBase(DEVICEID_TYPE deviceId, const wstring & name) :
            Base(deviceId, name),
            m_delayedActivation(deviceId), m_pShiftedMBLayout(make_shared<MBLayout>())
        {
            Init(1, 1);
        }
        DelayedValueNodeBase(DEVICEID_TYPE deviceId, const wstring & name, ElemType initialActivationValue, size_t row_size, size_t col_size, size_t timeStep) :
            Base(deviceId, name),
            m_delayedActivation(deviceId), m_pShiftedMBLayout(make_shared<MBLayout>())
        {
            Init(row_size, col_size, initialActivationValue);

            m_timeStep = (int)timeStep;

            m_functionValues->SetValue(m_initialActivationValue);
            //m_delayedActivation.SetValue(m_initialActivationValue);

            //m_gradientValues->Resize(row_size, col_size);
            //m_gradientValues->SetValue(0.0f);
        }
        DelayedValueNodeBase(const ScriptableObjects::IConfigRecordPtr configp) :
            DelayedValueNodeBase(configp->Get(L"deviceId"), L"<placeholder>", configp->Get(L"defaultHiddenActivation"), configp->Get(L"rows"), configp->Get(L"cols"), configp->Get(L"timeStep"))
        {
            // We do NOT attach the inputs, as we cannot resolve them without causing a circular reference.
            // Instead, we capture them in a lambda, which will be called by ComputationNetwork during the build process through LateAttachInputs() below.
            // This is a contract between ComputationNetwork and this specific node type.
            m_attachInputsFn = [this, configp]()   // This is the lambda to complete the process. Note that config captured as a shared_ptr.
            {
                AttachInputs(GetInputsFromConfig(configp));    // this is executed by network builder while iterating the nodes
            };
        }
        virtual void /*ILateAttachingNode::*/LateAttachInputs() override final
        {
            m_attachInputsFn();
            m_attachInputsFn = [](){ LogicError("LateAttachingNode::AttachInputs: must only be called once"); };
        }
    public:
        void SaveToFile(File& fstream) const
        {
            Base::SaveToFile(fstream);

            fstream << m_timeStep;
            fstream << GetNumRows() << GetNumCols();

            fstream << m_initialActivationValue;
        }

        virtual void LoadFromFile(File& fstream, size_t modelVersion) override
        {
            // the node has already been initialized e.g. w.r.t. direction and sequence flags
            Base::LoadFromFile(fstream, modelVersion);

            fstream >> m_timeStep;

            size_t rows, cols;
            fstream >> rows >> cols;

            // Note: Do we need load cols for delay node? I just set to zero to see if there is any problem.
            SetDims(rows, 0);
            m_delayedActivation.Resize(rows, 0);    // Note: If we try to access history in first minibatch, we shall crash. It would be a consequence of a missing sentence-begin flag

            if (modelVersion >= CNTK_MODEL_VERSION_2)
                fstream >> m_initialActivationValue;
        }

    private:
        // cache a post-processed version of m_pMBLayout (depends on the actual minibatch)
        // This post-processed layout has its bits spread out over m_timeStep, to help detect if we'd hop across a boundary.
        void CacheMBLayout()
        {
            if (m_timeStep <= 0)
                LogicError("timeStep should be 1 or larger");

            m_pShiftedMBLayout->CopyFrom(m_pMBLayout);      // it gets modified below
            if (m_timeStep == 1)
                return;

            // modify m_pShiftedMBLayout
            // If two utterances are packed together (S: start, E: end, N: no input) and we need to get values 2 steps in the past
            //    S X X X E S X X X X E N N
            // then this becomes
            //    S S X X E S S X X X E N N

            size_t numSeq = GetNumParallelSequences();

            // each row has a number to indicate how many values should be reset for that utterance
            // TODO: This algorithm is not obvious and should be explained. E.g. how come it is direction independent?
            vector<int> numResetLeft(numSeq, 0);
            for (size_t i = 0; i < GetNumTimeSteps(); i++)   // i = frame index (time)
            {
                if (m_pMBLayout->Is(i, SequenceStart_or_End | MinibatchPackingFlags::NoFeature))
                {
                    // we set timeStep-1 elements following it to be SequenceStart until met NoInput
                    for (size_t j = 0; j < numSeq; j++)        // j = stream
                    {
                        // we use & since ((int) MinibatchPackingFlags::SequenceStart) may come with NoLabel
                        if (m_pMBLayout->Is(j, i, SequenceStart_or_End))
                            numResetLeft[j] = m_timeStep;
                        else if (m_pMBLayout->Is(j, i, MinibatchPackingFlags::NoFeature))
                            numResetLeft[j] = 0;
                    }
                }

                // now set the sequence-boundary flag
                for (size_t j = 0; j < numSeq; j++)
                {
                    if (numResetLeft[j]-- > 0)
                    {
                        m_pShiftedMBLayout->Mask(j, i, MinibatchPackingFlags::NoLabel); // keep only this flag
                        m_pShiftedMBLayout->Set(j, i, SequenceStart_or_End);            // now implant the boundary flag
                    }
                }
            }
        }
    public:

        virtual void /*ComputationNode::*/ComputeInputPartial(const size_t inputIndex, const FrameRange & frameRange) override
        {
            assert(inputIndex == 0); inputIndex;

            // special case: DelayedValueNodes may be used outside of loops
            // TODO: this should be a bulk operation; this implementation is a quick hack
            int dir = direction;    // (this avoids a 'conditional expression is constant' warning)
            if (frameRange.IsAllFrames())
            {
                // recursive call to ourselves
                FrameRangeIteration range(m_pMBLayout, -dir);
                for (auto t = range.rbegin(); t != range.rend(); t++)   // note: reverse iterator
                    ComputeInputPartial(inputIndex, t);
                return;
            }

            size_t t = frameRange.t();

            // if delayed input is within valid time range then add its gradient
            int t_delayed = (int)t + direction * m_timeStep;
            if (t_delayed >= 0 && t_delayed < GetNumTimeSteps())
            {
                // if there is a boundary in this frame, we treat each stream separately; otherwise we do all in one go
                if (m_pShiftedMBLayout->Is(t, SequenceStart_or_End | MinibatchPackingFlags::NoFeature)) // true if at least one parallel sequence has a boundary or gap
                {
                    size_t mNbr = m_pMBLayout->GetNumParallelSequences();
                    for (size_t id = 0; id < mNbr; id++)
                    {
                        if (!m_pShiftedMBLayout->Is(id, t, SequenceStart_or_End | MinibatchPackingFlags::NoFeature))    // don't propagate boundary frames or gaps
                        {
                            Matrix<ElemType> frm = GradientSlice(frameRange.Sequence(id));
                            Matrix<ElemType> to = Inputs(0)->GradientSlice(FrameRange(m_pMBLayout, t_delayed).Sequence(id));
                            to += frm;
                        }
                    }
                }
                else    // operate on entire time step in one go (over all parallel sequences)
                {
                    Matrix<ElemType> frm = GradientSlice(frameRange);
                    Matrix<ElemType> to = Inputs(0)->GradientSlice(FrameRange(m_pMBLayout, t_delayed)); // TODO: we need to be able to create a FrameRange with a delta, not like this
                    to += frm;
                }
            }
        }

        virtual void OnEvaluateBeginIteration() override      // called before first iteration step of EvaluateThisNode()
        {
            Base::OnEvaluateBeginIteration();
            CacheMBLayout();
        }

        virtual void OnEvaluateEndIteration() override        // called after last iteration step of EvaluateThisNode()
        {
            // In BPTT, we carry over left-to-right state across minibatches.
            // It is kept in m_delayedActivation, m_delayedActivationMBLayout.
            // This could be optimized as follows:
            //  - only keep the required number of frames (m_timeStep)
            //  - we don't need to keep anything in full-sequence mode
            //  - we don't need to keep anything if all sequences are closed (sentence end)
            //    This condition includes full-sequence mode.
            // BUGBUG: The code does not check for skipping across an utterance boundary in the previosu minibatch. Only affects BPTT with timeStep > 1.
            //         Maybe we should carry over the shifted layout (cf. CacheMBLayout())? We could just move the pointer. But the code must be adapted as well.
            if (!m_isHistoryCarryOverManagedExternally) // means it's externally managed (for PairNetworkNode)
            {
                m_delayedActivation = Inputs(0)->FunctionValues();
                if (!m_delayedActivationMBLayout) m_delayedActivationMBLayout = make_shared<MBLayout>();
                m_delayedActivationMBLayout->CopyFrom(m_pMBLayout);
            }

            Base::OnEvaluateEndIteration();
        }

        // This function assumes OnEvaluateBegin/EndIteration() to be called before/after the iteration loop.
        // TODO: In the future, there may be value for one more way of handling the boundary condition: Fill as 'NoInput'. Then we can use this to implement rolling windows (albeit inefficiently). Would require to unshare the layout.
        virtual void EvaluateThisNode(const FrameRange & frameRange) override
        {
            assert(m_pMBLayout);

            // special case: DelayedValueNodes may be used outside of loops
            // TODO: this should be a bulk operation; this implementation is a quick hack
            int dir = direction;    // (this avoids a 'conditional expression is constant' warning)
            if (frameRange.IsAllFrames())
            {
                // recursive call to ourselves
                FrameRangeIteration range(m_pMBLayout, -dir);
                for (auto t = range.begin(); t != range.end(); t++)
                    EvaluateThisNode(t);
                return;
            }

            size_t t = frameRange.t();

            VerifyDims(Inputs(0));

            size_t T = GetNumTimeSteps();
            size_t T_delayedActivation = m_delayedActivationMBLayout ? m_delayedActivationMBLayout->GetNumTimeSteps() : 0;  // (note: should never happen in full-sequence mode)

            // compute logical position of delayed value
            assert(m_timeStep > 0);

            int t_delayed = (int)(t + direction * m_timeStep);  // this might end up outside the current window

            Matrix<ElemType> inp;   // ((DEVICEID_TYPE)m_functionValues.GetDeviceId());

            // if any sequence at this time step has a boundary flag, then process one by one
            // TODO: Would there be an efficiency gain from grouping consecutive sequences with identical flags?
            if (m_pShiftedMBLayout->Is(t, SequenceStart_or_End))
            {
                for (size_t id = 0; id < GetNumParallelSequences(); id++)
                {
                    Matrix<ElemType> out = ValueSlice(frameRange.Sequence(id));

                    if (m_pShiftedMBLayout->Is(id, t, SequenceStart_or_End))
                        out.SetValue(m_initialActivationValue);     // crossed a boundary
                    else    // not a boundary: just copy the delayed value
                    {
                        // inside the sequence: access delayed value
                        if (t_delayed < 0)
                            inp = DataSliceWithMBLayout(m_delayedActivation, FrameRange(m_delayedActivationMBLayout, t_delayed + T_delayedActivation).Sequence(id), m_delayedActivationMBLayout); // delay reaches in previous minibatch
                        else if (t_delayed >= T)
                            inp = DataSliceWithMBLayout(m_delayedActivation, FrameRange(m_delayedActivationMBLayout, t_delayed - T).Sequence(id), m_delayedActivationMBLayout); // delay reaches in previous minibatch
                        else
                            inp = Inputs(0)->ValueSlice(FrameRange(m_pMBLayout, t_delayed).Sequence(id));

                        out.SetValue(inp);
                    }
                }
            }
            else        // frame has no boundary flags: use ValueSlice directly (still may have a gap here)
            {
                Matrix<ElemType> out = ValueSlice(frameRange);

                if (t_delayed < 0)
                    inp = DataSliceWithMBLayout(m_delayedActivation, FrameRange(m_delayedActivationMBLayout, t_delayed + T_delayedActivation), m_delayedActivationMBLayout);
                else if (t_delayed >= T)
                    inp = DataSliceWithMBLayout(m_delayedActivation, FrameRange(m_delayedActivationMBLayout, t_delayed - T), m_delayedActivationMBLayout);
                else
                    inp = Inputs(0)->ValueSlice(FrameRange(m_pMBLayout, t_delayed));

                out.SetValue(inp);
            }

            //MaskMissingValuesColumnsToZero(t);  // fix gaps if any  --TODO: make this take a FrameRange
            // TODO: why is masking needed here? We should never carry over data from those into valid regions, right?
        }

        virtual void /*ComputationNodeBase::*/Validate(bool isFinalValidationPass) override
        {
            ValidateUnaryMap(isFinalValidationPass);
        }

        // this function is only used for PairNetworkNode (on PastValueNode)
        // BUGBUG: Need to transfer the layout as well. PairNetworkNod will go away.
        bool GetHistory(Matrix<ElemType>& hist, bool)
        {
            DEVICEID_TYPE device = hist.GetDeviceId();
            hist.TransferFromDeviceToDevice(device, m_deviceId, true);

            hist.SetValue(Inputs(0)->FunctionValues());

            hist.TransferFromDeviceToDevice(m_deviceId, device, true);
            return true;
        }

        // this function is only used for PairNetworkNode (on PastValueNode)
        void SetHistory(const Matrix<ElemType>& hist)
        {
            DEVICEID_TYPE device = hist.GetDeviceId();
            hist.TransferFromDeviceToDevice(device, m_deviceId, true);

            m_delayedActivation.SetValue(hist);
            m_isHistoryCarryOverManagedExternally = true;

            hist.TransferFromDeviceToDevice(m_deviceId, device, true);

            // need a layout as well
            // EvaluateThisNode() expects it to have the same number of parallel sequences.
            if (!m_delayedActivationMBLayout) m_delayedActivationMBLayout = make_shared<MBLayout>();
            m_delayedActivationMBLayout->Init(GetNumParallelSequences(), hist.GetNumCols() / GetNumParallelSequences(), true/*sequential*/);
        }

        virtual void CopyTo(ComputationNodeBasePtr nodeP, const std::wstring& newName, const CopyNodeFlags flags) const override
        {
            Base::CopyTo(nodeP, newName, flags);
            if (flags & CopyNodeFlags::copyNodeValue)
            {
                auto node = dynamic_pointer_cast<DelayedValueNodeBase<ElemType, direction, SequenceStart_or_End>>(nodeP);
                node->m_timeStep = m_timeStep;
                node->m_initialActivationValue = m_initialActivationValue;
                node->m_delayedActivation = m_delayedActivation;
                if (m_delayedActivationMBLayout)
                    (node->m_delayedActivationMBLayout = make_shared<MBLayout>())->CopyFrom(m_delayedActivationMBLayout);
                else
                    node->m_delayedActivationMBLayout = nullptr;
                node->m_isHistoryCarryOverManagedExternally = false;
            }
        }

        //========================================
        // implement the IStateFulNode interface
        //========================================
        virtual NodeStatePtr ExportState()
        {
            NodeStatePtr pExportedState;
            size_t nT = m_pMBLayout->GetNumTimeSteps();
            size_t nU = m_pMBLayout->GetNumParallelSequences();
            int dir = direction; 
            if (m_timeStep != 1)
            {
                // not support yet; give user a hint 
                RuntimeError("Currently importing/exporting state info for timeStep>1 is not supported. Contact erw@microsoft.com for more detail");
            }
            if (dir == -1) // we look into past 
            {
                bool   allAtBoundary = true;
                // if the current last frames are all sentence end or no feature , there is no need to carry on state info
                if (m_pMBLayout->Is(nT-1, MinibatchPackingFlags::SequenceEnd | MinibatchPackingFlags::NoFeature))
                {
                    for (size_t u = 0; u < nU; u++)
                    {
                        if (!m_pMBLayout->Is(u, nT - 1, MinibatchPackingFlags::SequenceEnd | MinibatchPackingFlags::NoFeature))
                        {
                            allAtBoundary = false;
                            break;
                        }
                    }
                }
                else
                {
                    allAtBoundary = false; 
                }

                if (allAtBoundary)
                {
                    auto pState = make_shared<DelayedValueNodeState<ElemType>>(m_deviceId); 
                    pState->CacheDelayedMBLayout(m_delayedActivationMBLayout); 
                    // return an empty one 
                }
                else
                {
                    auto pState = make_shared<DelayedValueNodeState<ElemType>>(m_deviceId);
                    //pState->CacheState(FunctionValues().Reshaped(nD*nU, nT).RowSlice(nD*(nT - 1), nD));
                    pState->CacheState(m_delayedActivation.ColumnSlice((nT - 1)*nU, nU)); 
                    pState->CacheDelayedMBLayout(m_delayedActivationMBLayout); 
                    pExportedState = pState; 
                }
            }
            if (dir == 1) // we look into future 
            {
                // TODO: check whether all at boundary and don't carry state if it is the case 
                size_t nT = m_pMBLayout->GetNumTimeSteps(); 
                size_t nU = m_pMBLayout->GetNumParallelSequences(); 
                bool allAtBoundary = true; 
                if (m_pMBLayout->Is(0, MinibatchPackingFlags::NoFeature | MinibatchPackingFlags::SequenceStart))
                {
                    for (size_t u = 0; u < nU; u++)
                    {
                        if (!m_pMBLayout->Is(u, 0, MinibatchPackingFlags::SequenceStart | MinibatchPackingFlags::NoFeature))
                        {
                            allAtBoundary = false; 
                            break;
                        }
                    }
                }

                if (allAtBoundary)
                {
                    auto pState = make_shared<DelayedValueNodeState<ElemType>>(m_deviceId); 
                    pState->CacheDelayedMBLayout(m_delayedActivationMBLayout); 
                    pExportedState = pState; 
                }
                else
                {
                    auto pState = make_shared<DelayedValueNodeState<ElemType>>(m_deviceId);
                    pState->CacheState(m_delayedActivation.ColumnSlice((nT-1)*nU, nU));
                    pState->CacheDelayedMBLayout(m_delayedActivationMBLayout);
                    pExportedState = pState;
                }
                
               
            }
            if (dir != -1 && dir != 1)
            {
                RuntimeError("Unrecognized direction in DelayedValueNodeBase");
            }
            return pExportedState;
        }
        virtual void ImportState(const NodeStatePtr& pImportedState)
        {
            DelayedNodeStatePtr pState = dynamic_pointer_cast<DelayedValueNodeState<ElemType>> (pImportedState); 

            if (!pState)
                RuntimeError("Expecting DelayValueNodeState after down casting"); 

            pState->ExportDelayedMBLayout(m_delayedActivationMBLayout);  // pstate copy to m_delayedActivationMBLayout
            if (pState->IsEmpty())
            {
                return;
            }

            const Matrix<ElemType>& delayedActivation = pState->ExportCachedActivity();
            size_t nT = m_delayedActivationMBLayout->GetNumTimeSteps();
            size_t nU = m_delayedActivationMBLayout->GetNumParallelSequences();

            int dir = direction;
            if (dir == -1) // looking backward 
            {
                m_delayedActivation.SetColumnSlice(delayedActivation, (nT - 1)*nU, nU);
            }
            if (dir == 1)
            {
                //m_delayedActivation.CopyColumnsStrided(delayedActivation, nU, 1, nT);
                m_delayedActivation.SetColumnSlice(delayedActivation, 0, nU);
            }
            if (dir != -1 && dir == 1)
            {// it is really a compile error ? 
                RuntimeError("Unrecognized direction in DelayedValueNodeBase");
            }

        }
    protected:

        ElemType m_initialActivationValue;          // starting value for hidden activation vector at boundary
        Matrix<ElemType> m_delayedActivation;       // saves the activation of the previous step that this node points to
        MBLayoutPtr m_delayedActivationMBLayout;    // layout for m_delayedActivation
        int      m_timeStep;                        // delay in frames (typ. 1)
        MBLayoutPtr m_pShiftedMBLayout;             // individual sentence boundary information     --TODO: do we actually need this separate variable?
        bool m_isHistoryCarryOverManagedExternally; // for PastValueNode only
        function<void()> m_attachInputsFn;          // for late expansion of inputs (scripting)
    };

#define UsingDelayedValueNodeMembers UsingComputationNodeMembersBoilerplate; \
    using Base::m_initialActivationValue; using Base::m_delayedActivation; using Base::m_timeStep; \
    using Base::m_pShiftedMBLayout; using Base::m_isHistoryCarryOverManagedExternally;

    // =======================================================================
    // -----------------------------------------------------------------------
    // PastValueNode (input) -- delay node
    // TODO: Can this just be a typedef?
    // -----------------------------------------------------------------------

    template<class ElemType>
    class PastValueNode : public DelayedValueNodeBase<ElemType, -1, MinibatchPackingFlags::SequenceStart>
    {
        typedef DelayedValueNodeBase<ElemType, -1, MinibatchPackingFlags::SequenceStart> Base; UsingDelayedValueNodeMembers;
        static const std::wstring TypeName() { return L"PastValue"; }
    public:
        PastValueNode(DEVICEID_TYPE deviceId, const wstring & name) :
            Base(deviceId, name)
        { }
        PastValueNode(DEVICEID_TYPE deviceId, const wstring & name, ElemType initialActivationValue, size_t row_size, size_t col_size, size_t timeStep) :
            Base(deviceId, name, initialActivationValue, row_size, col_size, timeStep)
        { }
        PastValueNode(const ScriptableObjects::IConfigRecordPtr configp) :
            Base(configp)
        { }
    };

    template class PastValueNode<float>; 
    template class PastValueNode<double>;


    // -----------------------------------------------------------------------
    // FutureValueNode (input) -- delay node in future direction
    // -----------------------------------------------------------------------

    //get value from future (used in the bi-directional models)
    template<class ElemType>
    class FutureValueNode : public DelayedValueNodeBase<ElemType, +1, MinibatchPackingFlags::SequenceEnd>
    {
        typedef DelayedValueNodeBase<ElemType, +1, MinibatchPackingFlags::SequenceEnd> Base; UsingDelayedValueNodeMembers;
        static const std::wstring TypeName() { return L"FutureValue"; }
    public:
        FutureValueNode(DEVICEID_TYPE deviceId, const wstring & name) :
            Base(deviceId, name)
        { }
        FutureValueNode(DEVICEID_TYPE deviceId, const wstring & name, ElemType initialActivationValue, size_t row_size, size_t col_size, size_t timeStep) :
            Base(deviceId, name, initialActivationValue, row_size, col_size, timeStep)
        { }
        FutureValueNode(const ScriptableObjects::IConfigRecordPtr configp) :
            Base(configp)
        { }
    };

    template class FutureValueNode<float>;
    template class FutureValueNode<double>;

    // -----------------------------------------------------------------------
    // LSTMNode (obs, inputGate, forgetGate, outputGate, memoryCellWgt)
    // deprecated early implementation of LSTM operating on minibatches directly
    //  - input(0) : child with dimension [inputdim x T]
    //  - input(1) : input gate [outputdim x [inputdim + outputdim + 2]] bi, Wxi, Whi, Wci
    //  - input(2) : forget gate [outputdim x [inputdim + outputdim + 2]] for bf, Wxf, Whf, Wcf
    //  - input(3) : output gate [outputdim x [inputdim + outputdim + 2]] for bo, Wxo, Who, and Wco
    //  - input(4) : memory cell weight [outputdim x [inputdim + outputdim + 1]] for bc, Wxc, and Whc 
    //  - output : dimension [outputdim x T]
    // -----------------------------------------------------------------------

    /**
    LSTM specific node. This node uses matrix operations to have LSTM functionality. 
    It avoids using general recurrent loop operations in the network operations in ComputationNetwork.

    Developed by Kaisheng Yao
    Used in the following works:
    K. Yao, G. Zweig, "Sequence to sequence neural net models for graphone to phoneme conversion", in Interspeech 2015
    */
    template<class ElemType>
    class LSTMNode : public ComputationNodeNonLooping/*ComputationNode*/<ElemType>, public NumInputs<5>
    {
        typedef ComputationNodeNonLooping<ElemType> Base; UsingComputationNodeMembersBoilerplate;
        static const std::wstring TypeName() { return L"LSTM"; }
    public:
        DeclareConstructorFromConfigWithNumInputs(LSTMNode);
        LSTMNode(DEVICEID_TYPE deviceId, const wstring & name) : Base(deviceId, name),
            m_State(deviceId), m_PastState(deviceId),
            m_PastOutput(deviceId), m_Gi(deviceId), m_Gf(deviceId), m_Go(deviceId), grdToObs(deviceId), grdToInputGate(deviceId),
            grdToForgetGate(deviceId), grdToOutputGate(deviceId), grdToCellWgt(deviceId), tanhObs(deviceId),
            tanhState(deviceId), m_tempMatrix(deviceId),
            mSlicePrevState(deviceId), mSlicePrevOutput(deviceId),
            grdBeforeInputGate(deviceId),
            grdBeforeForget(deviceId), grdBeforeGo(deviceId), grdToCell(deviceId),
            grdBeforeTanhInputGate(deviceId), m_obs_error_from_future_minibatch(deviceId),
            m_state_error_from_future_minibatch(deviceId), mLastState(deviceId), mLastOutput(deviceId),
            m_inputDim(0),
            m_outputDim(0),
            m_use_errors_from_future_minibatch(false),
            m_DefaultState((ElemType)DEFAULT_HIDDEN_ACTIVATION)
        {
        }

        virtual void SaveToFile(File& fstream) const override
        {
            Base::SaveToFile(fstream);
            fstream << m_inputDim << m_outputDim;
            fstream << m_DefaultState;
        }

        virtual void LoadFromFile(File& fstream, size_t modelVersion) override
        {
            Base::LoadFromFile(fstream, modelVersion);
            if (modelVersion == 2)
                fstream >> m_inputDim >> m_outputDim;
            fstream >> m_DefaultState;
        }

        virtual void CopyTo(ComputationNodeBasePtr nodeP, const std::wstring& newName, const CopyNodeFlags flags) const override
        {
            Base::CopyTo(nodeP, newName, flags);
            if (flags & CopyNodeFlags::copyNodeValue)
            {
                auto node = dynamic_pointer_cast<LSTMNode<ElemType>>(nodeP);
                node->m_inputDim = m_inputDim;
                node->m_outputDim = m_outputDim;

                node->m_State = m_State;  // hidden state activity
                node->m_PastState = m_PastState; // state activity in the previous minibatch
                node->m_PastOutput = m_PastOutput; // output in the previou minibatch 

                node->m_Gi = m_Gi;     // input gate activity
                node->m_Gf = m_Gf;     // forget gate activity
                node->m_Go = m_Go;     // output gate activity

                node->mSlicePrevOutput = mSlicePrevOutput;
                node->mSlicePrevState = mSlicePrevState;

                node->m_use_errors_from_future_minibatch = m_use_errors_from_future_minibatch;

                node->m_DefaultState = m_DefaultState;
            }
        }

        virtual void ComputeInputPartialNonLooping(size_t inputIndex) override
        {
            if (inputIndex > 4)
                InvalidArgument("LSTM operation only takes five inputs.");

            size_t nT = Inputs(0)->GetNumCols();
            size_t inputDim = Inputs(0)->GetNumRows();
            size_t outputDim = Inputs(1)->GetNumRows();

            if (m_GradientComputed == false)
            {
                if (GetNumCols() != GradientValues().GetNumCols() ||
                    GetNumRows() != GradientValues().GetNumRows())
                {
                    RuntimeError("LSTMNode::GradientValue size doesn't match to the function value size");
                }

                // reset gradients
                grdToObs.Resize(inputDim, nT); grdToObs.SetValue(0);
                grdToInputGate.Resize(Inputs(1)->GetNumRows(), Inputs(1)->GetNumCols()); grdToInputGate.SetValue(0);
                grdToForgetGate.Resize(Inputs(2)->GetNumRows(), Inputs(2)->GetNumCols()); grdToForgetGate.SetValue(0);
                grdToOutputGate.Resize(Inputs(3)->GetNumRows(), Inputs(3)->GetNumCols()); grdToOutputGate.SetValue(0);
                grdToCellWgt.Resize(Inputs(4)->GetNumRows(), Inputs(4)->GetNumCols()); grdToCellWgt.SetValue(0);

                Matrix<ElemType> slicePrevOutput(m_deviceId), slicePrevState(m_deviceId);
                Matrix<ElemType> grdToPrevOutput(m_deviceId), grdToPrevState(m_deviceId);
                Matrix<ElemType> stateError(m_deviceId);
                slicePrevState.Resize(outputDim, GetNumParallelSequences());
                slicePrevOutput.Resize(outputDim, GetNumParallelSequences());
                slicePrevOutput.SetValue(0);

                stateError.Resize(slicePrevState.GetNumRows(), slicePrevState.GetNumCols());

                grdToPrevOutput.Resize(slicePrevOutput.GetNumRows(), slicePrevOutput.GetNumCols());
                grdToPrevState.Resize(slicePrevState.GetNumRows(), slicePrevState.GetNumCols());
                grdToPrevOutput.SetValue(0);
                grdToPrevState.SetValue(0);

                for (int timeIdxInSeq = nT - GetNumParallelSequences(); timeIdxInSeq >= 0; timeIdxInSeq -= GetNumParallelSequences())
                {
                    FrameRange frameRange(m_pMBLayout, timeIdxInSeq);
                    Matrix<ElemType> sliceObs = Inputs(0)->ValueSlice(frameRange/*TODO: delete this:*/.Check(timeIdxInSeq, GetNumParallelSequences(), m_pMBLayout));
                    Matrix<ElemType> sliceOutput = ValueSlice(frameRange/*TODO: delete this:*/.Check(timeIdxInSeq, GetNumParallelSequences(), m_pMBLayout));
                    Matrix<ElemType> sliceState = DataSlice(m_State, frameRange/*TODO: delete this:*/.Check(timeIdxInSeq, GetNumParallelSequences(), m_pMBLayout));

                    Matrix<ElemType> sliceGi = DataSlice(m_Gi, frameRange/*TODO: delete this:*/.Check(timeIdxInSeq, GetNumParallelSequences(), m_pMBLayout));
                    Matrix<ElemType> sliceGf = DataSlice(m_Gf, frameRange/*TODO: delete this:*/.Check(timeIdxInSeq, GetNumParallelSequences(), m_pMBLayout));
                    Matrix<ElemType> sliceGo = DataSlice(m_Go, frameRange/*TODO: delete this:*/.Check(timeIdxInSeq, GetNumParallelSequences(), m_pMBLayout));

                    Matrix<ElemType> sliceTanhState = DataSlice(tanhState, frameRange/*TODO: delete this:*/.Check(timeIdxInSeq, GetNumParallelSequences(), m_pMBLayout));
                    Matrix<ElemType> sliceTanhObs = DataSlice(tanhObs, frameRange/*TODO: delete this:*/.Check(timeIdxInSeq, GetNumParallelSequences(), m_pMBLayout));

                    Matrix<ElemType> error = GradientSlice(frameRange/*TODO: delete this:*/.Check(timeIdxInSeq, GetNumParallelSequences(), m_pMBLayout));

                    Matrix<ElemType> grdToObsSlice(this->m_deviceId);


#ifdef DEBUG_DECODER
                    fprintf(stderr, "original output error [%ld] norm = %.8e\n", timeIdxInSeq, error.FrobeniusNorm());
#endif

                    PrepareThisErrorsBeforeBackProp(timeIdxInSeq, nT, error, stateError, grdToPrevOutput, grdToPrevState,
                                                    m_obs_error_from_future_minibatch, m_state_error_from_future_minibatch, GetNumParallelSequences(), &m_pMBLayout->GetM());

#ifdef DEBUG_DECODER
                    fprintf(stderr, "output error [%ld] norm = %.8e\n", timeIdxInSeq, error.FrobeniusNorm());
                    fprintf(stderr, "state error [%ld] norm = %.8e\n", timeIdxInSeq, stateError.FrobeniusNorm());
#endif

                    grdToPrevOutput.Resize(slicePrevOutput.GetNumRows(), slicePrevOutput.GetNumCols());
                    grdToPrevState.Resize(slicePrevState.GetNumRows(), slicePrevState.GetNumCols());
                    grdToPrevOutput.SetValue(0);
                    grdToPrevState.SetValue(0);

                    PrepareHistory(timeIdxInSeq, mSlicePrevOutput, mSlicePrevState, FunctionValues(), m_State, m_PastOutput, m_PastState, GetNumParallelSequences(), m_DefaultState, &m_pMBLayout->GetM());

                    ComputeInputGradientWrtGates(
                        error,
                        sliceObs,
                        grdToObsSlice,
                        Inputs(1)->FunctionValues(),
                        grdToInputGate,
                        Inputs(2)->FunctionValues(),
                        grdToForgetGate,
                        Inputs(3)->FunctionValues(),
                        grdToOutputGate,
                        Inputs(4)->FunctionValues(),
                        grdToCellWgt,
                        mSlicePrevOutput,
                        mSlicePrevState,
                        stateError,
                        sliceState,
                        sliceTanhState,
                        sliceTanhObs,
                        sliceGi,
                        sliceGf,
                        sliceGo,
                        grdToPrevOutput,
                        grdToPrevState,
                        m_tempMatrix
                    );
                    DataSlice(grdToObs, frameRange/*TODO: delete this:*/.Check(timeIdxInSeq, GetNumParallelSequences(), m_pMBLayout)).SetValue(grdToObsSlice);

                    PrepareErrors(timeIdxInSeq, grdToPrevOutput, grdToPrevState, GetNumParallelSequences(), &m_pMBLayout->GetM());
                }
#ifdef DEBUG_DECODER
                fprintf(stderr, "after error prop b_c norm = %.8e\n", Inputs(4)->FunctionValues().ColumnSlice(0, 1).FrobeniusNorm());
#endif
                m_obs_error_from_future_minibatch = grdToPrevOutput;
                m_state_error_from_future_minibatch = grdToPrevState;


#ifdef DEBUG_DECODER
                fprintf(stderr, "pass error to encoder error = %.4e state error = %.4e\n", m_obs_error_from_future_minibatch.FrobeniusNorm(), m_state_error_from_future_minibatch.FrobeniusNorm());
#endif
                m_GradientComputed = true;
            }

            if (inputIndex == 0)  //derivative with regard to the observation
            {
                if (Inputs(inputIndex)->GradientValues().HasNoElements())
                    Inputs(inputIndex)->GradientValues().SetValue(grdToObs);
                else
                    Inputs(inputIndex)->GradientValues() += grdToObs;
            }

            if (inputIndex == 1)
            {
                if (Inputs(inputIndex)->GradientValues().HasNoElements())
                    Inputs(inputIndex)->GradientValues().SetValue(grdToInputGate);
                else
                    Inputs(inputIndex)->GradientValues() += grdToInputGate;
            }

            if (inputIndex == 2)
            {
                if (Inputs(inputIndex)->GradientValues().HasNoElements())
                    Inputs(inputIndex)->GradientValues().SetValue(grdToForgetGate);
                else
                    Inputs(inputIndex)->GradientValues() += grdToForgetGate;
            }

            if (inputIndex == 3)
            {
                if (Inputs(inputIndex)->GradientValues().HasNoElements())
                    Inputs(inputIndex)->GradientValues().SetValue(grdToOutputGate);
                else
                    Inputs(inputIndex)->GradientValues() += grdToOutputGate;
            }

            if (inputIndex == 4)
            {
                if (Inputs(inputIndex)->GradientValues().HasNoElements())
                    Inputs(inputIndex)->GradientValues().SetValue(grdToCellWgt);
                else
                    Inputs(inputIndex)->GradientValues() += grdToCellWgt;
            }
#ifdef DEBUG_DECODER
            fprintf(stderr, "LSTM gradient[%d] norm = %.8e\n", inputIndex, Inputs(inputIndex)->GradientValues().FrobeniusNorm());
#endif

        }

        static void WINAPI GradientOfTanh(const Matrix<ElemType>& functionValues,
            const Matrix<ElemType>& gradientOut,
            Matrix<ElemType>& inputGradientValues,
            Matrix<ElemType>& extTmp)
        {
            Matrix<ElemType> mTmp(inputGradientValues.GetDeviceId());
            extTmp.AssignElementProductOf(functionValues, functionValues); // v .* v
            mTmp.AssignDifferenceOf(1, extTmp); // 1-v^2
            if (inputGradientValues.GetNumRows() != functionValues.GetNumRows() ||
                inputGradientValues.GetNumCols() != functionValues.GetNumCols())
                LogicError("LSTMNode::GradientOfTanh : inputGradientValues need to be pre-allocated!");
            inputGradientValues.AddElementProductOf(gradientOut, mTmp); //  d .* ((1-v) .* v))
        }

        static void WINAPI ComputeInputGradientWrtGates(
            const Matrix<ElemType>& outGrd,  // the error to h_t from upper layer
            const Matrix<ElemType> & obs,
            Matrix<ElemType> &grdToObs,
            const Matrix<ElemType>& mInputGate,
            Matrix<ElemType> &grdToInputGate,
            const Matrix<ElemType> &mForgetGate,
            Matrix<ElemType> &grdToForgetGate,
            const Matrix<ElemType> &mOutputGate,
            Matrix<ElemType>& grdToOutputGate,
            const Matrix<ElemType> &mCellWgt,
            Matrix<ElemType> &grdToCellWgt,
            const Matrix<ElemType>& prevOutput,
            const Matrix<ElemType>& prevState,
            const Matrix<ElemType>& stateError,  // the error propagated to cell from t+1
            const Matrix<ElemType> &state,
            const Matrix<ElemType> &tanhState,
            const Matrix<ElemType> & tanhBeforeApplyingInputGating,
            const Matrix<ElemType> &gi,
            const Matrix<ElemType> &gf,
            const Matrix<ElemType> &go,
            Matrix<ElemType> &grdToPrevOutput,
            Matrix<ElemType> &grdToPrevState,
            Matrix<ElemType> & tmpMat
            )
        {
            int inputDim = obs.GetNumRows();
            int outputDim = mOutputGate.GetNumRows();

            assert(grdToPrevOutput.FrobeniusNorm() == 0);
            assert(grdToPrevState.FrobeniusNorm() == 0);
            assert(state.FrobeniusNorm() > 0);
            Matrix<ElemType> Who = mOutputGate.ColumnSlice(1 + inputDim, outputDim);
            Matrix<ElemType> Wco = mOutputGate.ColumnSlice(1 + inputDim + outputDim, 1);
            Matrix<ElemType> Wxo = mOutputGate.ColumnSlice(1, inputDim);
            Matrix<ElemType> grdToWho = grdToOutputGate.ColumnSlice(1 + inputDim, outputDim);
            Matrix<ElemType> grdToWco = grdToOutputGate.ColumnSlice(1 + inputDim + outputDim, 1);
            Matrix<ElemType> grdToWxo = grdToOutputGate.ColumnSlice(1, inputDim);
            Matrix<ElemType> grdTobo = grdToOutputGate.ColumnSlice(0, 1);

            Matrix<ElemType> Whf = mForgetGate.ColumnSlice(1 + inputDim, outputDim);
            Matrix<ElemType> Wcf = mForgetGate.ColumnSlice(1 + inputDim + outputDim, 1);
            Matrix<ElemType> Wxf = mForgetGate.ColumnSlice(1, inputDim);
            Matrix<ElemType> grdToWhf = grdToForgetGate.ColumnSlice(1 + inputDim, outputDim);
            Matrix<ElemType> grdToWcf = grdToForgetGate.ColumnSlice(1 + inputDim + outputDim, 1);
            Matrix<ElemType> grdToWxf = grdToForgetGate.ColumnSlice(1, inputDim);
            Matrix<ElemType> grdTobf = grdToForgetGate.ColumnSlice(0, 1);

            Matrix<ElemType> Wxc = mCellWgt.ColumnSlice(1, inputDim);
            Matrix<ElemType> Whc = mCellWgt.ColumnSlice(1 + inputDim, outputDim);
            Matrix<ElemType> grdToWxc = grdToCellWgt.ColumnSlice(1, inputDim);
            Matrix<ElemType> grdToWhc = grdToCellWgt.ColumnSlice(1 + inputDim, outputDim);
            Matrix<ElemType> grdTobc = grdToCellWgt.ColumnSlice(0, 1);

            Matrix<ElemType> Whi = mInputGate.ColumnSlice(1 + inputDim, outputDim);
            Matrix<ElemType> Wci = mInputGate.ColumnSlice(1 + inputDim + outputDim, 1);
            Matrix<ElemType> Wxi = mInputGate.ColumnSlice(1, inputDim);
            Matrix<ElemType> grdToWhi = grdToInputGate.ColumnSlice(1 + inputDim, outputDim);
            Matrix<ElemType> grdToWci = grdToInputGate.ColumnSlice(1 + inputDim + outputDim, 1);
            Matrix<ElemType> grdToWxi = grdToInputGate.ColumnSlice(1, inputDim);
            Matrix<ElemType> grdTobi = grdToInputGate.ColumnSlice(0, 1);

            // error backpropagate to output gate
            Matrix<ElemType> grdToGo(tmpMat.GetDeviceId()), gradientOfSigmoid(tmpMat.GetDeviceId());
            Matrix<ElemType> grdBeforeGo(tmpMat.GetDeviceId()), grdBeforeInputGate(tmpMat.GetDeviceId());
            Matrix<ElemType> grdToCell(tmpMat.GetDeviceId());

            tmpMat.AssignElementProductOf(outGrd, tanhState);  // error to o_t
            gradientOfSigmoid.AssignSigmoidDerivativeOf(go);
            grdBeforeGo.AssignElementProductOf(tmpMat, gradientOfSigmoid);  // error before softmax
#ifdef DEBUG_DECODER
            fprintf(stderr, "output gate error = %.4e\n", grdBeforeGo(0, 0));
#endif
            Matrix<ElemType>::MultiplyAndAdd(Who, true, grdBeforeGo, false, grdToPrevOutput);  // error to previous output
            Matrix<ElemType>::MultiplyAndAdd(Wxo, true, grdBeforeGo, false, grdToObs);      // error to observation 
            tmpMat = grdBeforeGo;
            tmpMat.ColumnElementMultiplyWith(Wco);
            grdToCell = tmpMat;                                                            // error to memory cell

            Matrix<ElemType>::MultiplyAndAdd(grdBeforeGo, false, prevOutput, true, grdToWho); // gradient to Who
            Matrix<ElemType>::MultiplyAndAdd(grdBeforeGo, false, obs, true, grdToWxo); // gradient to Wxo
            tmpMat.AssignInnerProductOf(grdBeforeGo, state, false);
            grdToWco += tmpMat;                    // to Wco
            for (size_t i = 0; i < grdBeforeGo.GetNumCols(); i++)
            {
                grdTobo += grdBeforeGo.ColumnSlice(i, 1);  // gradient to bo
            }

            grdToGo.AssignElementProductOf(outGrd, go);  // error to tanh
            GradientOfTanh(tanhState, grdToGo, grdToCell, tmpMat); // error to memory cell
            grdToCell += stateError; // add error to memory cell from t+1
#ifdef DEBUG_DECODER
            fprintf(stderr, "previous state[0] = %.4e norm = %.4e\n", prevState(0, 0), prevState.FrobeniusNorm());
            fprintf(stderr, "state error = %.4e\n", grdToCell(0, 0));
            fprintf(stderr, "state error norm = %.4e\n", grdToCell.FrobeniusNorm());
#endif
            // error backpropagate to memory cells
            grdToPrevState.AssignElementProductOf(gf, grdToCell);  // error to previous memory cell
            // be careful, need to double check if errors are missing

            Matrix<ElemType> grdBeforeForget(tmpMat.GetDeviceId());
            tmpMat.AssignElementProductOf(prevState, grdToCell);  // error to f_t
            gradientOfSigmoid.AssignSigmoidDerivativeOf(gf);
            grdBeforeForget.AssignElementProductOf(gradientOfSigmoid, tmpMat); // error before forget gate
#ifdef DEBUG_DECODER
            fprintf(stderr, "forget gate error = %.4e\n", grdBeforeForget(0, 0));
#endif

            Matrix<ElemType>::MultiplyAndAdd(Whf, true, grdBeforeForget, false, grdToPrevOutput);  // error to previous output
            tmpMat = grdBeforeForget;
            tmpMat.ColumnElementMultiplyWith(Wcf);
            grdToPrevState += tmpMat;                                                            // error to previous state

            Matrix<ElemType>::MultiplyAndAdd(Wxf, true, grdBeforeForget, false, grdToObs);  // error to observation

            Matrix<ElemType>::MultiplyAndAdd(grdBeforeForget, false, prevOutput, true, grdToWhf); // gradient to Whf
            tmpMat.AssignInnerProductOf(grdBeforeForget, prevState, false);
            grdToWcf += tmpMat;                                                             // gradient to Wcf

            Matrix<ElemType>::MultiplyAndAdd(grdBeforeForget, false, obs, true, grdToWxf); // gradient to Wxf
            for (size_t i = 0; i < grdBeforeForget.GetNumCols(); i++)
                grdTobf += grdBeforeForget.ColumnSlice(i, 1);                                                    // gradient to bf

            // error backpropagate to input gate
            tmpMat.AssignElementProductOf(tanhBeforeApplyingInputGating, grdToCell);
            gradientOfSigmoid.AssignSigmoidDerivativeOf(gi);
            grdBeforeInputGate.AssignElementProductOf(gradientOfSigmoid, tmpMat); // error before input gate
#ifdef DEBUG_DECODER
            fprintf(stderr, "input gate error = %.4e\n", grdBeforeInputGate(0, 0));
#endif

            Matrix<ElemType>::MultiplyAndAdd(Whi, true, grdBeforeInputGate, false, grdToPrevOutput);  // error to previous output
            tmpMat = grdBeforeInputGate;
            tmpMat.ColumnElementMultiplyWith(Wci);
            grdToPrevState += tmpMat;                                                            // error to previous state

#ifdef DEBUG_DECODER
            fprintf(stderr, "to previous state error = %.4e\n", grdToPrevState(0, 0));
            fprintf(stderr, "to previous state error norm = %.4e\n", grdToPrevState.FrobeniusNorm());
#endif
            Matrix<ElemType>::MultiplyAndAdd(Wxi, true, grdBeforeInputGate, false, grdToObs);  // error to observation

            Matrix<ElemType>::MultiplyAndAdd(grdBeforeInputGate, false, prevOutput, true, grdToWhi); // gradient to Whi
            tmpMat.AssignInnerProductOf(grdBeforeInputGate, prevState, false);
            grdToWci += tmpMat;                                                             // gradient to Wci
            Matrix<ElemType>::MultiplyAndAdd(grdBeforeInputGate, false, obs, true, grdToWxi); // gradient to Wxi
            for (size_t i = 0; i < grdBeforeInputGate.GetNumCols(); i++)
                grdTobi += grdBeforeInputGate.ColumnSlice(i, 1);                                                  // gradient to bi

            // error backpropagate to inputs
            Matrix<ElemType> grdTmp2(tmpMat.GetDeviceId());
            Matrix<ElemType> grdBeforeTanhInputGate(tmpMat.GetDeviceId());
            grdTmp2.AssignElementProductOf(gi, grdToCell);
            grdBeforeTanhInputGate.Resize(tanhBeforeApplyingInputGating.GetNumRows(), tanhBeforeApplyingInputGating.GetNumCols());
            GradientOfTanh(tanhBeforeApplyingInputGating, grdTmp2, grdBeforeTanhInputGate, tmpMat); // error to memory cell
            Matrix<ElemType>::MultiplyAndAdd(Wxc, true, grdBeforeTanhInputGate, false, grdToObs);  // error to observation
#ifdef DEBUG_DECODER
            fprintf(stderr, "to observation error = %.4e\n", grdToObs(0, 0));
#endif

            Matrix<ElemType>::MultiplyAndAdd(Whc, true, grdBeforeTanhInputGate, false, grdToPrevOutput);  // error to previous output
            Matrix<ElemType>::MultiplyAndAdd(grdBeforeTanhInputGate, false, obs, true, grdToWxc); // gradient to Wxc

            Matrix<ElemType>::MultiplyAndAdd(grdBeforeTanhInputGate, false, prevOutput, true, grdToWhc); // gradient to Whc
            for (size_t i = 0; i < grdBeforeTanhInputGate.GetNumCols(); i++)
                grdTobc += grdBeforeTanhInputGate.ColumnSlice(i, 1);                                                    // gradient to bc

        }

        /**
        get the segmentation information, SENTENECE_BEGIN, ((int) MinibatchPackingFlags::None), ((int) MinibatchPackingFlags::NoInput) 
        for time at t and stream of streamid
        */
        int GetSegInfo(size_t t, size_t streamid)
        {
            if (streamid >= GetNumParallelSequences())
                LogicError("GetSegInfo: stream id %d is larger than the number of streams %d", streamid, GetNumParallelSequences());

            size_t nT = Inputs(0)->GetNumCols();
            if (t >= nT)
                LogicError("GetSegInfo: time %d times is larger than the total number of observations %d", t, nT);

            int utt_t = (int)t / GetNumParallelSequences();
            auto thisCol = m_pMBLayout->GetFrame(utt_t).first;
            thisCol.Reshape(1, GetNumParallelSequences());
            return (int) thisCol.ColumnSlice(streamid, 1).Get00Element();
        }

        /**
        save the last hidden layer activity and output
        */
        void SaveLastStateActity()
        {
            size_t nT = Inputs(0)->GetNumCols();
            size_t outputDim = Inputs(1)->GetNumRows();
            
            // save the hidden activities and output for the next minibatch
            mLastOutput.Resize(outputDim, GetNumParallelSequences());
            mLastState.Resize(outputDim, GetNumParallelSequences());

            for (size_t i = 0; i < GetNumParallelSequences(); i++)
            {
                for (int t = nT - GetNumParallelSequences() + i; t >= 0; t -= GetNumParallelSequences())
                {
                    if (GetSegInfo(t, i) == ((int) MinibatchPackingFlags::None))
                    {
                        mLastOutput.ColumnSlice(i, 1).SetValue(FunctionValues().ColumnSlice(t, 1));
                        mLastState.ColumnSlice(i, 1).SetValue(m_State.ColumnSlice(t, 1));
                        break;
                    }
                }
            }
        }

        virtual void /*ComputationNodeNonLooping::*/EvaluateThisNodeNonLooping() override
        {
            size_t nT = Inputs(0)->GetNumCols();
            size_t outputDim = Inputs(1)->GetNumRows();

            {
                SetDims(outputDim, nT);
                FunctionValues().SetValue(NAN);  // set to this extrem value so, if anything wrong in later procedure, problems can be easily spotted. 
                m_State.Resize(outputDim, nT);
                m_State.SetValue(NAN);  // set to this extrem value so, if anything wrong in later procedure, problems can be easily spotted. 
                m_Gi.Resize(outputDim, nT);
                m_Gi.SetValue(NAN);  // set to this extrem value so, if anything wrong in later procedure, problems can be easily spotted. 
                m_Gf.Resize(outputDim, nT);
                m_Gf.SetValue(NAN);  // set to this extrem value so, if anything wrong in later procedure, problems can be easily spotted. 
                m_Go.Resize(outputDim, nT);
                m_Go.SetValue(NAN);  // set to this extrem value so, if anything wrong in later procedure, problems can be easily spotted. 
                tanhState.Resize(outputDim, nT);
                tanhState.SetValue(NAN);  // set to this extrem value so, if anything wrong in later procedure, problems can be easily spotted. 
                tanhObs.Resize(outputDim, nT);
                tanhObs.SetValue(NAN);  // set to this extrem value so, if anything wrong in later procedure, problems can be easily spotted. 

                if (m_PastState.IsEmpty() || m_PastState.GetNumCols() != GetNumParallelSequences())
                {
                    m_PastState.Resize(outputDim, GetNumParallelSequences());
                    m_PastState.SetValue(m_DefaultState);
                }
                if (m_PastOutput.IsEmpty() || m_PastOutput.GetNumCols() != GetNumParallelSequences())
                {
                    m_PastOutput.Resize(outputDim, GetNumParallelSequences());
                }

#ifdef DEBUG_DECODER
                if (m_PastOutput.IsEmpty() == false)
                    fprintf(stderr, "LSTM node %ls past output norm = %.8e\n", this->NodeName().c_str(), m_PastOutput.FrobeniusNorm());
                if (m_PastState.IsEmpty() == false)
                    fprintf(stderr, "LSTM node %ls past state norm = %.8e\n", this->NodeName().c_str(), m_PastState.FrobeniusNorm());
#endif

                for (size_t timeIdxInSeq = 0; timeIdxInSeq < nT; timeIdxInSeq += GetNumParallelSequences())
                {
                    FrameRange frameRange(m_pMBLayout, timeIdxInSeq);
                    Matrix<ElemType> sliceObs = Inputs(0)->ValueSlice(frameRange/*TODO: delete this:*/.Check(frameRange.t(), GetNumParallelSequences(), m_pMBLayout));
                    Matrix<ElemType> sliceOutput = ValueSlice(frameRange/*TODO: delete this:*/.Check(frameRange.t(), GetNumParallelSequences(), m_pMBLayout));
                    Matrix<ElemType> sliceState = DataSlice(m_State, frameRange/*TODO: delete this:*/.Check(frameRange.t(), GetNumParallelSequences(), m_pMBLayout));

                    Matrix<ElemType> sliceGi = DataSlice(m_Gi, frameRange/*TODO: delete this:*/.Check(frameRange.t(), GetNumParallelSequences(), m_pMBLayout));
                    Matrix<ElemType> sliceGf = DataSlice(m_Gf, frameRange/*TODO: delete this:*/.Check(frameRange.t(), GetNumParallelSequences(), m_pMBLayout));
                    Matrix<ElemType> sliceGo = DataSlice(m_Go, frameRange/*TODO: delete this:*/.Check(frameRange.t(), GetNumParallelSequences(), m_pMBLayout));

                    Matrix<ElemType> sliceTanhState = DataSlice(tanhState, frameRange/*TODO: delete this:*/.Check(frameRange.t(), GetNumParallelSequences(), m_pMBLayout));
                    Matrix<ElemType> sliceTanhInput = DataSlice(tanhObs, frameRange/*TODO: delete this:*/.Check(frameRange.t(), GetNumParallelSequences(), m_pMBLayout));

                    PrepareHistory(timeIdxInSeq, mSlicePrevOutput, mSlicePrevState, FunctionValues(), m_State, m_PastOutput, m_PastState, GetNumParallelSequences(), m_DefaultState, &m_pMBLayout->GetM());

                    EvaluateThisNodeS(Inputs(1)->FunctionValues(), Inputs(2)->FunctionValues(), Inputs(3)->FunctionValues(), Inputs(4)->FunctionValues(),
                            sliceObs, mSlicePrevOutput, mSlicePrevState, sliceOutput, sliceState, sliceGi, sliceGf, sliceGo, sliceTanhState, sliceTanhInput, m_tempMatrix);
                }

                // save the hidden activities and output for the next minibatch
                SaveLastStateActity();

#ifdef DEBUG_DECODER
                if (mLastOutput.IsEmpty() == false)
                    fprintf(stderr, "LSTM node %ls last output norm = %.8e\n", this->NodeName().c_str(), mLastOutput.FrobeniusNorm());
                if (mLastState.IsEmpty() == false)
                    fprintf(stderr, "LSTM node %ls last state norm = %.8e\n", this->NodeName().c_str(), mLastState.FrobeniusNorm());
#endif

#ifdef DEBUG_DECODER
                ElemType tmpnorm = FunctionValues().FrobeniusNorm();
                if (ISCLOSE(tmpnorm, 0.834251, 0.002))
                    fprintf(stderr, "check!");
                fprintf(stderr, "LSTM function norm = %.8e\n", tmpnorm);
                for (size_t i = 0; i < 5; i++)
                    fprintf(stderr, "LSTM input[%d] norm = %.8e ", i, Inputs(i)->FunctionValues().FrobeniusNorm());
                fprintf(stderr, "\n");
#endif

                m_GradientComputed = false;
            }
        }

        /**
        Prepare history for LSTMnode

        This function returns state and output from the previous time instance. For recurrent network, the initial state needs to be set in the case of sentence begining, which is carried over from sentenceBegin. In case of sentence begining, the state activity is set to an initial value. The sentenceBegin has element of ((int) MinibatchPackingFlags::SequenceStart), ((int) MinibatchPackingFlags::None) and ((int) MinibatchPackingFlags::NoInput), which are 0, 1, and -1, respectively. 
        To compute the initial value, we use
        prevState = sentenceBegin * delayedActivation + ~sentenceBegin * initialStateValue
        and ~sentenceBegin is computed as -1*(sentenceBegin - 1), assuming that sentenceBegin is either 0 or 1. For example, when sentenceBegin == 1, ~sentenceBegin == 0. 
        The previous-time output doesn't have initial value, so it is computed as 
        prevOutput = sentenceBegin * pastOutput

        */
        // prepare prevstate and prevoutput
        static void WINAPI PrepareHistory(
            size_t timeIdxInSeq,
            Matrix<ElemType> & slicePrevOutput,
            Matrix<ElemType> & slicePrevState,
            const Matrix<ElemType> & output,
            const Matrix<ElemType> & state,
            const Matrix<ElemType> & pastOutput,
            const Matrix<ElemType> & pastState,
            size_t nsamples, const ElemType & initStateValue, const Matrix<float>* sentenceBegin)
        {
            size_t nRow = pastOutput.GetNumRows();
            size_t nStream = sentenceBegin->GetNumRows();

            assert(nStream == nsamples);

            int utt_t = (int)floor(timeIdxInSeq / nsamples);
            if (slicePrevOutput.IsEmpty() || slicePrevOutput.GetNumRows() != nRow || slicePrevOutput.GetNumCols() != nsamples)
                slicePrevOutput.Resize(nRow, nsamples);
            if (slicePrevState.IsEmpty() || slicePrevState.GetNumRows() != nRow || slicePrevState.GetNumCols() != nsamples)
                slicePrevState.Resize(nRow, nsamples);

            if (sentenceBegin->GetNumRows() != nsamples)
                LogicError("Number of rows should be the same as the number of data streams");

            Matrix<float> colBegin(sentenceBegin->GetDeviceId());
            colBegin.SetValue(sentenceBegin->ColumnSlice(utt_t, 1));
            Matrix<ElemType> colSeg(colBegin.GetDeviceId());
            colSeg.Resize(nStream, nStream);
            // will reset to 0 if sentence begining at a position is 0
            // will keep the output if it is not the sentence begining
            colBegin.InplaceTruncateBottom(((int) MinibatchPackingFlags::SequenceStart));
            colBegin.InplaceTruncateTop(((int) MinibatchPackingFlags::None));
#if 1
            initStateValue; pastState; pastOutput; state; output;
            LogicError("PrepareHistory: finish this");
#else
            // BUGBUG: we need to upcast float to double here
            colSeg.SetDiagonalValue(colBegin);

            Matrix<ElemType> newPrevOutput(colBegin.GetDeviceId());
            Matrix<ElemType> newPrevState(colBegin.GetDeviceId());
            if (utt_t == 0)
            {
                // this is the begining of this minibatch
                Matrix<ElemType>::Multiply(pastOutput.ColumnSlice(0, nsamples), false, colSeg, false, newPrevOutput);
                Matrix<ElemType>::Multiply(pastState.ColumnSlice(0, nsamples), false, colSeg, false, newPrevState);
            }
            else
            {
                // this is in the minibatch
                FrameRange frameRange(timeIdxInSeq, nsamples);
                Matrix<ElemType>::Multiply(DataSlice(output, frameRange/*TODO: delete the next two parameters*/, frameRange.t() - nsamples, nsamples), false, colSeg, false, newPrevOutput);
                Matrix<ElemType>::Multiply(DataSlice(state, frameRange/*TODO: delete the next two parameters*/, frameRange.t() - nsamples, nsamples), false, colSeg, false, newPrevState);
            }

            Base::SetToInitStateValueForResetSeg(sentenceBegin->ColumnSlice(utt_t, 1), nStream, initStateValue, newPrevState);

            slicePrevOutput.ColumnSlice(0, nsamples).SetValue(newPrevOutput);
            slicePrevState.ColumnSlice(0, nsamples).SetValue(newPrevState);
#endif
        }

        // prepare prevstate and prevoutput
        void PrepareThisErrorsBeforeBackProp(
            size_t timeIdxInSeq,
            size_t nT, // number of columns
            Matrix<ElemType> & error,
            Matrix<ElemType> & stateError,
            const Matrix<ElemType>& grdToPrevOutput,
            const Matrix<ElemType>& grdToPrevState,
            const Matrix<ElemType>& obs_error_from_future_minibatch,
            const Matrix<ElemType>& state_error_from_future_minibatch,
            size_t nsamples, const Matrix<float>* sentenceBegin)
        {
            int utt_t = (int)floor(timeIdxInSeq / nsamples);
            int total_utt_t = (int)floor(nT / nsamples);

            error += grdToPrevOutput;
            stateError = grdToPrevState;

            if (m_use_errors_from_future_minibatch)
            {
                for (size_t utt_id = 0; utt_id < nsamples; utt_id++)
                {
                    // if uses errors from future minibatch
                    if ((GetSegInfo(timeIdxInSeq, utt_id) == ((int) MinibatchPackingFlags::None) && utt_t == total_utt_t - 1) // last time 
                        || (utt_t < total_utt_t - 1 && GetSegInfo(timeIdxInSeq, utt_id) == ((int) MinibatchPackingFlags::None) && GetSegInfo(timeIdxInSeq + nsamples, utt_id) == ((int) MinibatchPackingFlags::NoInput)) // future observation is no observation
                        )
                    {
                        error.ColumnSlice(utt_id, 1) += obs_error_from_future_minibatch.ColumnSlice(utt_id, 1);
                        stateError.ColumnSlice(utt_id, 1) += state_error_from_future_minibatch.ColumnSlice(utt_id, 1);
                    }
                }
            }


#if 1
            sentenceBegin;
            LogicError("PrepareThisErrorsBeforeBackProp: finish this");
#else
            Matrix<ElemType> colBegin(sentenceBegin->GetDeviceId());
            colBegin.SetValue(sentenceBegin->ColumnSlice(utt_t, 1));
            colBegin.InplaceTruncateBottom(((int) MinibatchPackingFlags::NoInput));
            colBegin.InplaceTruncateTop(((int) MinibatchPackingFlags::SequenceStart));
            colBegin += fabs((ElemType)((int) MinibatchPackingFlags::NoInput)); // raise this so that -1 -> 0 and therefore 
            Matrix<ElemType> colSeg(colBegin.GetDeviceId());
            colSeg.Resize(nsamples, nsamples);
            colSeg.SetDiagonalValue(colBegin);

            // times the errors with the mask
            Matrix<ElemType> newOutputError(colBegin.GetDeviceId());
            Matrix<ElemType> newStateError(colBegin.GetDeviceId());

            Matrix<ElemType>::Multiply(error, false, colSeg, false, newOutputError);
            Matrix<ElemType>::Multiply(stateError, false, colSeg, false, newStateError);
            
            error.ColumnSlice(0, nsamples).SetValue(newOutputError);
            stateError.ColumnSlice(0, nsamples).SetValue(newStateError);
#endif
        }

        // prepare prevstate and prevoutput
        static void WINAPI PrepareErrors(
            size_t timeIdxInSeq,
            Matrix<ElemType> & errors,
            Matrix<ElemType> & stateError,
            size_t nsamples, const Matrix<float>* sentenceBegin)
        {
            int utt_t = (int)floor(timeIdxInSeq / nsamples);
            Matrix<ElemType> colBegin(sentenceBegin->GetDeviceId());
#if 1
            errors; stateError; utt_t;
            LogicError("PrepareErrors: finish this");
#else
            colBegin.SetValue(sentenceBegin->ColumnSlice(utt_t, 1));
            // will reset to 0 if sentence begining at a posiiton is 0
            // will keep the output if it is not the sentence begining
            colBegin.InplaceTruncateBottom(((int) MinibatchPackingFlags::SequenceStart));
            colBegin.InplaceTruncateTop(((int) MinibatchPackingFlags::None));

            Matrix<ElemType> colSeg(colBegin.GetDeviceId());
            colSeg.Resize(nsamples, nsamples);
            colSeg.SetDiagonalValue(colBegin);

            // times the errors with the mask
            Matrix<ElemType> newOutputError(colBegin.GetDeviceId());
            Matrix<ElemType> newStateError(colBegin.GetDeviceId());

            Matrix<ElemType>::Multiply(errors, false, colSeg, false, newOutputError);
            Matrix<ElemType>::Multiply(stateError, false, colSeg, false, newStateError);

            errors.ColumnSlice(0, nsamples).SetValue(newOutputError);
            stateError.ColumnSlice(0, nsamples).SetValue(newStateError);
#endif
        }

        /*TODO: merge with call site*/void EvaluateThisNodeS(
            const Matrix<ElemType>& mInputGate,
            const Matrix<ElemType> &mForgetGate, const Matrix<ElemType> &mOutputGate,
            const Matrix<ElemType> &mCellWgt,
            const Matrix<ElemType> &obs,
            const Matrix<ElemType>& prevOutput,
            const Matrix<ElemType>& prevState,
            Matrix<ElemType> &output,
            Matrix<ElemType> &state,
            Matrix<ElemType> &gi,
            Matrix<ElemType> &gf,
            Matrix<ElemType> &go,
            Matrix<ElemType> &tanhState,
            Matrix<ElemType> &tanhObs,
            Matrix<ElemType> &tmp)
        {
            int inputDim = obs.GetNumRows();
            int outputDim = mOutputGate.GetNumRows();

            // for input gate
            Matrix<ElemType>::Multiply(mInputGate.ColumnSlice(1, inputDim), false, obs, false, gi);
            Matrix<ElemType>::MultiplyAndAdd(mInputGate.ColumnSlice(1 + inputDim, outputDim), false, prevOutput, false, gi);
            gi += mInputGate.ColumnSlice(0, 1);
            tmp = prevState;
            tmp.ColumnElementMultiplyWith(mInputGate.ColumnSlice(1 + inputDim + outputDim, 1));
            gi += tmp;
            gi.AssignSigmoidOf(gi);

            // for forget gate
            Matrix<ElemType>::Multiply(mForgetGate.ColumnSlice(1, inputDim), false, obs, false, gf);
            Matrix<ElemType>::MultiplyAndAdd(mForgetGate.ColumnSlice(1 + inputDim, outputDim), false, prevOutput, false, gf);
            gf += mForgetGate.ColumnSlice(0, 1);
            tmp = prevState;
            tmp.ColumnElementMultiplyWith(mForgetGate.ColumnSlice(1 + inputDim + outputDim, 1));
            gf += tmp;
            gf.AssignSigmoidOf(gf);

            // for cell state
            Matrix<ElemType>::Multiply(mCellWgt.ColumnSlice(1, inputDim), false, obs, false, state);
            Matrix<ElemType>::MultiplyAndAdd(mCellWgt.ColumnSlice(1 + inputDim, outputDim), false, prevOutput, false, state);
            state += mCellWgt.ColumnSlice(0, 1);
#ifdef DEBUG_DECODER
//            fprintf(stderr, "W_xc norm = %.8e\n", mCellWgt.ColumnSlice(1, inputDim).FrobeniusNorm());
//            fprintf(stderr, "W_hc norm = %.8e\n", mCellWgt.ColumnSlice(1 + inputDim, outputDim).FrobeniusNorm());
//            fprintf(stderr, "b_c norm = %.8e\n", mCellWgt.ColumnSlice(0, 1).FrobeniusNorm());
#endif
            tanhObs.AssignTanhOf(state);
            state.AssignElementProductOf(gi, tanhObs);
            state.AddElementProductOf(gf, prevState);

            // for output gate
            Matrix<ElemType>::Multiply(mOutputGate.ColumnSlice(1, inputDim), false, obs, false, go);
            Matrix<ElemType>::MultiplyAndAdd(mOutputGate.ColumnSlice(1 + inputDim, outputDim), false, prevOutput, false, go);
            go += mOutputGate.ColumnSlice(0, 1);
            tmp = state;
            tmp.ColumnElementMultiplyWith(mOutputGate.ColumnSlice(1 + inputDim + outputDim, 1));
            go += tmp;
            go.AssignSigmoidOf(go);

            // to return output
            tanhState.AssignTanhOf(state);
            output.AssignElementProductOf(go, tanhState);
        }


        // input(0) : child with dimension [inputdim x T]
        // input(1) : input gate [outputdim x [inputdim + outputdim + 2]] bi, Wxi, Whi, Wci
        // input(2) : forget gate [outputdim x [inputdim + outputdim + 2]] for bf, Wxf, Whf, Wcf
        // input(3) : output gate [outputdim x [inputdim + outputdim + 2]] for bo, Wxo, Who, and Wco
        // input(4) : memory cell weight [outputdim x [inputdim + outputdim + 1]] for bc, Wxc, and Whc 
        // output : dimension [outputdim x T]
        virtual void /*ComputationNodeBase::*/Validate(bool isFinalValidationPass) override
        {
            Base::Validate(isFinalValidationPass);

            InferMBLayoutFromInputsForStandardCase();
            InferImageDimsFromInputs();

            if (Inputs(0)->FunctionValues().GetMatrixType() == SPARSE)
                LogicError("LSTMNode: input to LSTM has to be dense matrix. Consider adding a project layer using lookuptable before LSTM node. ");

#if 0
            // TODO: use dynamic_pointer_cast instead
            if (Inputs(1)->OperationName() != OperationNameOf(LearnableParameter) ||
                Inputs(2)->OperationName() != OperationNameOf(LearnableParameter) ||
                Inputs(3)->OperationName() != OperationNameOf(LearnableParameter) ||
                Inputs(4)->OperationName() != OperationNameOf(LearnableParameter))
                LogicError("LSTM validation: need to have learnable parameters ");
#endif

            //if (Inputs(0)->GetNumRows() == 0)
            //    LogicError("LSTM validation: input size is zero!");

            //if (Inputs(1)->GetNumRows() == 0 ||
            //    Inputs(2)->GetNumRows() == 0 ||
            //    Inputs(3)->GetNumRows() == 0 ||
            //    Inputs(4)->GetNumRows() == 0)
            //    LogicError("LSTM validation : parameter size is zero!");

            size_t nindim = Inputs(0)->GetNumRows();
            size_t noutdim = Inputs(1)->GetNumRows();
            size_t nT = Inputs(0)->GetNumCols();
            size_t nCol = nindim + noutdim + 2;
            if (isFinalValidationPass)
            {
                if (Inputs(1)->GetNumCols() != nCol)
                {
                    LogicError("LSTM validation : dimension mismatched between child and inputGate");
                }
                if (Inputs(2)->GetNumCols() != nCol)
                {
                    LogicError("LSTM validation : dimension mismatched between child and forgetGate");
                }
                if (Inputs(3)->GetNumCols() != nCol)
                {
                    LogicError("LSTM validation : dimension mismatched between child and outputGate");
                }

                if (noutdim != Inputs(2)->GetNumRows() ||
                    noutdim != Inputs(3)->GetNumRows() ||
                    noutdim != Inputs(4)->GetNumRows())
                {
                    LogicError("LSTM validation: output dimension mismatched!");
                }
            }

            SetDims(noutdim, nT);
            FunctionValues().SetValue(NAN);  // set to this extrem value so, if anything wrong in later procedure, problems can be easily spotted. 
        }

        bool UnitTest()
        {
            {
                size_t nT = 3;
                size_t nInput = 2;
                size_t nHidden = 3;
                size_t nOutput = 3;

                // backup 
                Matrix<ElemType> f0(m_deviceId), f1(m_deviceId), f2(m_deviceId), f3(m_deviceId), f4(m_deviceId), func(m_deviceId), f5(m_deviceId);
                Matrix<ElemType> target(m_deviceId);
                Matrix<ElemType> giWeight, ghWeight, goWeight;
                ElemType initStateValue = m_DefaultState;
                auto pMBLayout = make_shared<MBLayout>();
                pMBLayout->Init(1, nT, true);
                //Matrix<float> & boundary = pMBLayout->m_sentenceBoundaryFlags;
                //vector<MinibatchPackingFlags> & minibatchPackingFlags = pMBLayout->m_minibatchPackingFlags;
                //boundary.ColumnSlice(0, 1).SetValue(((int) MinibatchPackingFlags::SequenceStart));
                //minibatchPackingFlags[1] = MinibatchPackingFlags::SequenceStart;
                pMBLayout->Set(0, 1, MinibatchPackingFlags::SequenceStart); // TODO: strange--start at frame[1] instead of [0]?
                Base::LinkToMBLayout(pMBLayout);

                f0 = Inputs(0)->FunctionValues();
                f1 = Inputs(1)->FunctionValues();
                f2 = Inputs(2)->FunctionValues();
                f3 = Inputs(3)->FunctionValues();
                f4 = Inputs(4)->FunctionValues();
                func = FunctionValues();

                target.Resize(nOutput, nT);
                for (size_t i = 0; i < nT; i++)
                    target(0, i) = 1;

                Inputs(0)->SetDims(nInput, nT);
                Inputs(0)->FunctionValues().SetValue(ConstOnes(nInput, nT, m_deviceId));
                Inputs(0)->FunctionValues().SetValue((ElemType)0.1);
                Inputs(1)->SetDims(nHidden, nInput + nOutput + 2);
                Inputs(1)->FunctionValues().SetValue((ElemType)0.1);
                Inputs(2)->SetDims(nHidden, nInput + nHidden + 2);
                Inputs(2)->FunctionValues().SetValue((ElemType)0.1);
                Inputs(3)->SetDims(nOutput, nInput + nHidden + 2);
                Inputs(3)->FunctionValues().SetValue((ElemType)0.1);
                Inputs(4)->SetDims(nOutput, nHidden + nInput + 1);
                Inputs(4)->FunctionValues().SetValue((ElemType)0.1);
                SetDims(nOutput, nT);

                m_DefaultState = 0.0;
                EvaluateThisNode(FrameRange(m_pMBLayout));

                // check with expected values
                if (!ISCLOSE(FunctionValues()(0, 0), 0.0335975, EPSILON) ||
                    !ISCLOSE(FunctionValues()(0, 1), 0.05485132, EPSILON) ||
                    !ISCLOSE(FunctionValues()(0, 2), 0.06838435, EPSILON) ||
                    !(FunctionValues()(0, 0) == FunctionValues()(1, 0)))
                    throw("LSTMNode forward computation error");

                
                    FunctionValues().TransferToDeviceIfNotThere( m_deviceId, true);

                GradientValues().Resize(nOutput, nT);
                GradientValues().SetValue(1.0);
                for (size_t i = 0; i < 5; i++)
                {
                    Inputs(i)->GradientValues().Resize(Inputs(i)->GetNumRows(), Inputs(i)->GetNumCols());
                    Inputs(i)->GradientValues().SetValue(0);
                }
                for (size_t i = 0; i < 5; i++)
                    ComputeInputPartial(i, FrameRange(m_pMBLayout));

                // check with expected values
                if (!ISCLOSE(Inputs(1)->GradientValues()(0, 0), 0.07843818, EPSILON) // bi
                    || !ISCLOSE(Inputs(1)->GradientValues()(0, 1), 0.00784382, EPSILON)  // Wxi
                    || !ISCLOSE(Inputs(1)->GradientValues()(0, 3), 0.00192997, EPSILON)  // Whi
                    || !ISCLOSE(Inputs(1)->GradientValues()(0, 6), 0.00362767, EPSILON)  // Wci
                    )
                    throw("LSTMNode gradient error on input gates");
                if (!ISCLOSE(Inputs(2)->GradientValues()(0, 0), 0.02738655, EPSILON)  // bf
                    || !ISCLOSE(Inputs(2)->GradientValues()(0, 1), 0.00273866, EPSILON)  // Wxf
                    || !ISCLOSE(Inputs(2)->GradientValues()(0, 3), 0.00120922, EPSILON)  // Whf
                    || !ISCLOSE(Inputs(2)->GradientValues()(0, 6), 0.00227184, EPSILON)  // Wcf
                    )
                    throw("LSTMNode gradient error on forget gates");
                if (!ISCLOSE(Inputs(3)->GradientValues()(0, 0), 0.07801557, EPSILON)  // bo
                    || !ISCLOSE(Inputs(3)->GradientValues()(0, 1), 0.00780156, EPSILON)  // Wxo
                    || !ISCLOSE(Inputs(3)->GradientValues()(0, 3), 0.00268089, EPSILON)  // Who
                    || !ISCLOSE(Inputs(3)->GradientValues()(0, 6), 0.00809852, EPSILON)  // Wco
                    )
                    throw("LSTMNode gradient error on output gates");
                if (!ISCLOSE(Inputs(4)->GradientValues()(0, 0), 1.3075038, EPSILON)  // bc
                    || !ISCLOSE(Inputs(4)->GradientValues()(0, 1), 0.13075038, EPSILON)  // Wxc
                    || !ISCLOSE(Inputs(4)->GradientValues()(0, 3), 0.03080355, EPSILON)  // Whc
                    )
                    throw("LSTMNode gradient error on memory cells");

                for (size_t i = 0; i < 5; i++)
                {
                    
                        Inputs(i)->GradientValues().TransferToDeviceIfNotThere( m_deviceId, true);
                }
                m_DefaultState = initStateValue;
            }

            fprintf(stderr, "LSTMNode unit test passed!\n");
            return true;
        }

        virtual void InferImageDimsFromInputs()
        {
            InferImageDimsFromInput(1, false);
        }

        //virtual void AttachInputs(const ComputationNodePtr obs, const ComputationNodePtr inputGate, const ComputationNodePtr forgetGate, const ComputationNodePtr outputGate, const ComputationNodePtr memoryCellWgt)
        //{
        //    m_children.resize(5);
        //    m_children[0] = obs;
        //    m_children[1] = inputGate;
        //    m_children[2] = forgetGate;
        //    m_children[3] = outputGate;
        //    m_children[4] = memoryCellWgt;
        //}

        virtual void DumpNodeInfo(const bool printValues, File& fstream) const override
        {
            Base::DumpNodeInfo(printValues, fstream);
            fstream << L"Input[Width:" << m_inputDim << L"]  \n" ; 
            fstream << L"Hidden[Width:" << m_outputDim << L"]    Output[Width:" << m_outputDim << L"]  \n";
        }
    public:
        bool GetHistory(Matrix<ElemType>& hist, bool bLastTime)
        {
            size_t tRow = m_PastOutput.GetNumRows();
            size_t tCol = m_PastOutput.GetNumCols();
            size_t rCol = m_PastState.GetNumCols();

            DEVICEID_TYPE device = hist.GetDeviceId();
            hist.TransferFromDeviceToDevice(device, m_deviceId, true);
            hist.Resize(tRow, tCol + rCol);

            if (bLastTime)
            {
                hist.ColumnSlice(0, tCol).SetValue(mLastOutput);
                hist.ColumnSlice(tCol, rCol).SetValue(mLastState);
            }
            else{
                hist.ColumnSlice(0, tCol).SetValue(m_PastOutput);
                hist.ColumnSlice(tCol, rCol).SetValue(m_PastState);
            }

            hist.TransferFromDeviceToDevice(m_deviceId, device, true);
            return true;
        }

        void SetHistory(const Matrix<ElemType>& hist)
        {
            size_t tRow = hist.GetNumRows();
            size_t tCol = hist.GetNumCols();
            size_t eCols = tCol / 2;

            DEVICEID_TYPE device = hist.GetDeviceId();
            hist.TransferFromDeviceToDevice(device, m_deviceId, true);

            m_PastOutput.Resize(tRow, eCols);
            m_PastState.Resize(tRow, eCols);
            m_PastOutput.SetValue(hist.ColumnSlice(0, eCols));
            m_PastState.SetValue(hist.ColumnSlice(eCols, eCols));

            hist.TransferFromDeviceToDevice(m_deviceId, device, true);
        }

        virtual void GetErrorsToPreviousMinibatch(Matrix<ElemType>& hist)
        {
            size_t tRow = m_obs_error_from_future_minibatch.GetNumRows();
            size_t tCol = m_obs_error_from_future_minibatch.GetNumCols();
            size_t rCol = m_state_error_from_future_minibatch.GetNumCols();

            DEVICEID_TYPE device = hist.GetDeviceId();

            hist.TransferFromDeviceToDevice(device, m_deviceId, true);
            hist.Resize(tRow, tCol + rCol);

            hist.ColumnSlice(0, tCol).SetValue(m_obs_error_from_future_minibatch);
            hist.ColumnSlice(tCol, rCol).SetValue(m_state_error_from_future_minibatch);

            hist.TransferFromDeviceToDevice(m_deviceId, device, true);
        }

        virtual void SetErrorsFromFutureMinibatch(Matrix<ElemType>& hist)
        {
            size_t tCol = hist.GetNumCols();
            size_t rCol = tCol / 2;

            DEVICEID_TYPE device = hist.GetDeviceId();

            hist.TransferFromDeviceToDevice(device, m_deviceId, true);

            m_obs_error_from_future_minibatch.SetValue(hist.ColumnSlice(0, rCol));
            m_state_error_from_future_minibatch.SetValue(hist.ColumnSlice(rCol, rCol));

            m_use_errors_from_future_minibatch = true;

            hist.TransferFromDeviceToDevice(m_deviceId, device, true);
        }

    protected:
        size_t m_inputDim;
        size_t m_outputDim;

        Matrix<ElemType> m_State;  // hidden state activity
        Matrix<ElemType> m_PastState; // state activity in the previous minibatch
        Matrix<ElemType> m_PastOutput; // output in the previou minibatch 

        Matrix<ElemType> mLastState; // last state activity 
        Matrix<ElemType> mLastOutput; // last output 

        Matrix<ElemType> m_Gi;     // input gate activity
        Matrix<ElemType> m_Gf;     // forget gate activity
        Matrix<ElemType> m_Go;     // output gate activity

        Matrix<ElemType> grdToObs, grdToInputGate, grdToForgetGate, grdToOutputGate, grdToCellWgt;
        Matrix<ElemType> tanhState, tanhObs;

        Matrix<ElemType> m_tempMatrix; // temp matrix for speed-up

        bool     m_GradientComputed; // true if LSTM node has computed gradients, set to false if forward computation is just finished 

        Matrix<ElemType> mSlicePrevOutput, mSlicePrevState;

        Matrix<ElemType> grdBeforeInputGate, grdBeforeForget, grdBeforeGo, grdToCell, grdBeforeTanhInputGate;

    public:
        // errors from future minibatch
        Matrix<ElemType> m_obs_error_from_future_minibatch;
        Matrix<ElemType> m_state_error_from_future_minibatch;
        bool m_use_errors_from_future_minibatch;

        ElemType m_DefaultState;

    };

    template class LSTMNode<float>;
    template class LSTMNode<double>;

}}}<|MERGE_RESOLUTION|>--- conflicted
+++ resolved
@@ -82,11 +82,8 @@
 
     // TODO: 'direction' is really too general. signOfTimeOffset?
     template<class ElemType, int direction/*-1 for Past/left-to-right or +1 for Future/right-to-left*/, MinibatchPackingFlags SequenceStart_or_End/*-Start or -End*/>
-<<<<<<< HEAD
-    class DelayedValueNodeBase : public ComputationNode<ElemType>, public NumInputs<1>, public IStateFulNode
-=======
-    class DelayedValueNodeBase : public ComputationNode<ElemType>, public ILateAttachingNode, public NumInputs<1>
->>>>>>> 1a9583ca
+    class DelayedValueNodeBase : public ComputationNode<ElemType>, public
+                                 ILateAttachingNode, public IStateFulNode,  public NumInputs<1>
     {
         typedef ComputationNode<ElemType> Base; UsingComputationNodeMembersBoilerplate;
         typedef std::shared_ptr<DelayedValueNodeState<ElemType>> DelayedNodeStatePtr; 
